--- conflicted
+++ resolved
@@ -128,11 +128,8 @@
         <%include file="/vue-components/plot-info.mako"/>
         <%include file="/vue-components/saved-message.mako"/>
         <%include file="/vue-components/quality-chooser.mako"/>
-<<<<<<< HEAD
+        <%include file="/vue-components/language-select.mako"/>
         <script>window.routes = [];</script>
-=======
-        <%include file="/vue-components/language-select.mako"/>
->>>>>>> 86e03c8a
         <%block name="scripts" />
         <script>
             if (!window.app) {
