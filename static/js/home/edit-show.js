<<<<<<< HEAD
MEDUSA.home.editShow = function() {};
=======
MEDUSA.home.editShow = function() {
    if (MEDUSA.config.fanartBackground) {
        let asset = 'show/' + $('#showID').attr('value') + '?type=fanart';
        let path = apiRoot + 'asset/' + asset + '&api_key=' + apiKey;
        $.backstretch(path);
        $('.backstretch').css('opacity', MEDUSA.config.fanartBackgroundOpacity).fadeIn(500);
    }

    $('#preferred_qualities, #allowed_qualities').on('change', function(){
        var preferred = $.map($('#preferred_qualities option:selected'), function(option) {
            return option.text;
        });
        var allowed = $.map($('#allowed_qualities option:selected'), function(option) {
            return option.text;
        });
        var both = allowed.concat(preferred.filter(function (item) {
            return allowed.indexOf(item) < 0;
        }));
        var html = '<h5><b>Quality setting explanation:</b></h5>'
        if (preferred.length) {
            html += '<h5>Downloads <b>any</b> of these qualities ' + both.join(', ') + '</h5>';
            html += '<h5>But it will stop searching when one of these is downloaded ' + preferred.join(', ') + '</h5>';    
        } else {
            html += '<h5>This will download <b>any</b> of these and then stop searching ' + both.join(', ') + '</h5>';
        }
        $('#quality_explanation').html(html);
    });
};
>>>>>>> 016cda64
<|MERGE_RESOLUTION|>--- conflicted
+++ resolved
@@ -1,6 +1,3 @@
-<<<<<<< HEAD
-MEDUSA.home.editShow = function() {};
-=======
 MEDUSA.home.editShow = function() {
     if (MEDUSA.config.fanartBackground) {
         let asset = 'show/' + $('#showID').attr('value') + '?type=fanart';
@@ -28,5 +25,4 @@
         }
         $('#quality_explanation').html(html);
     });
-};
->>>>>>> 016cda64
+};