# coding=utf-8
# Author: Nic Wolfe <nic@wolfeden.ca>
# URL: http://code.google.com/p/sickbeard/
#
# Rewrite: Dustyn Gibson (miigotu) <miigotu@gmail.com>
# URL: http://sickrage.github.io
#
# This file is part of SickRage.
#
# SickRage is free software: you can redistribute it and/or modify
# it under the terms of the GNU General Public License as published by
# the Free Software Foundation, either version 3 of the License, or
# (at your option) any later version.
#
# SickRage is distributed in the hope that it will be useful,
# but WITHOUT ANY WARRANTY; without even the implied warranty of
# MERCHANTABILITY or FITNESS FOR A PARTICULAR PURPOSE. See the
# GNU General Public License for more details.
#
# You should have received a copy of the GNU General Public License
# along with SickRage. If not, see <http://www.gnu.org/licenses/>.

import os
<<<<<<< HEAD
import re
=======
>>>>>>> a6ae5c1e
import time
import datetime
import posixpath  # Must use posixpath
from urllib import urlencode
<<<<<<< HEAD
from bs4 import BeautifulSoup
=======
>>>>>>> a6ae5c1e

import sickbeard
from sickbeard import logger
from sickbeard import tvcache
from sickrage.helper.encoding import ek, ss
from sickbeard.bs4_parser import BS4Parser
from sickrage.helper.common import try_int, convert_size
from sickrage.providers.nzb.NZBProvider import NZBProvider
from sickbeard.common import cpu_presets


class NewznabProvider(NZBProvider):  # pylint: disable=too-many-instance-attributes, too-many-arguments
    """
    Generic provider for built in and custom providers who expose a newznab
    compatible api.
    Tested with: newznab, nzedb, spotweb, torznab
    """
    # pylint: disable=too-many-arguments
    def __init__(self, name, url, key='0', catIDs='5030,5040', search_mode='eponly',
                 search_fallback=False, enable_daily=True, enable_backlog=False):

        NZBProvider.__init__(self, name)

        self.urls = {'base_url': url}
        self.url = self.urls['base_url']

        self.key = key

        self.search_mode = search_mode
        self.search_fallback = search_fallback
        self.enable_daily = enable_daily
        self.enable_backlog = enable_backlog

        # 0 in the key spot indicates that no key is needed
        self.needs_auth = self.key != '0'
        self.public = not self.needs_auth

        self.catIDs = catIDs if catIDs else '5030,5040'

        self.default = False

        self.cache = NewznabCache(self)

    def configStr(self):
        """
        Generates a '|' delimited string of instance attributes, for saving to config.ini
        """
        return self.name + '|' + self.url + '|' + self.key + '|' + self.catIDs + '|' + str(
            int(self.enabled)) + '|' + self.search_mode + '|' + str(int(self.search_fallback)) + '|' + str(
                int(self.enable_daily)) + '|' + str(int(self.enable_backlog))

    @staticmethod
    def get_providers_list(data):
        default_list = [NewznabProvider._make_provider(x) for x in NewznabProvider._get_default_providers().split('!!!')]
        providers_list = [x for x in [NewznabProvider._make_provider(x) for x in data.split('!!!')] if x]
        seen_values = set()
        providers_set = []

        for provider in providers_list:
            value = provider.name

            if value not in seen_values:
                providers_set.append(provider)
                seen_values.add(value)

        providers_list = providers_set
        providers_dict = dict(zip([x.name for x in providers_list], providers_list))

        for default in default_list:
            if not default:
                continue

            if default.name not in providers_dict:
                default.default = True
                providers_list.append(default)
            else:
                providers_dict[default.name].default = True
                providers_dict[default.name].name = default.name
                providers_dict[default.name].url = default.url
                providers_dict[default.name].needs_auth = default.needs_auth
                providers_dict[default.name].search_mode = default.search_mode
                providers_dict[default.name].search_fallback = default.search_fallback
                providers_dict[default.name].enable_daily = default.enable_daily
                providers_dict[default.name].enable_backlog = default.enable_backlog

        return [x for x in providers_list if x]

    def image_name(self):
        """
        Checks if we have an image for this provider already.
        Returns found image or the default newznab image
        """
        if ek(os.path.isfile,
              ek(os.path.join, sickbeard.PROG_DIR, 'gui', sickbeard.GUI_NAME, 'images', 'providers',
                 self.get_id() + '.png')):
            return self.get_id() + '.png'
        return 'newznab.png'

    def get_newznab_categories(self):
        """
        Uses the newznab provider url and apikey to get the capabilities.
        Makes use of the default newznab caps param. e.a. http://yournewznab/api?t=caps&apikey=skdfiw7823sdkdsfjsfk
        Returns a tuple with (succes or not, array with dicts [{"id": "5070", "name": "Anime"},
        {"id": "5080", "name": "Documentary"}, {"id": "5020", "name": "Foreign"}...etc}], error message)
        """
        return_categories = []

        if not self._check_auth():
            return False, return_categories, "Provider requires auth and your key is not set"

        params = {"t": "caps"}
        if self.needs_auth and self.key:
            params['apikey'] = self.key

        url = posixpath.join(self.url, 'api?') + urlencode(params)
        data = self.get_url(url)
        if not data:
            error_string = u"Error getting xml for [%s]" % url
            logger.log(error_string, logger.WARNING)
            return False, return_categories, error_string

<<<<<<< HEAD
        data = BeautifulSoup(data, 'html5lib')
        if not (self._checkAuthFromData(data) and data.caps and data.caps.categories):
            data.decompose()
            error_string = u"Error parsing xml for [%s]" % self.name
            logger.log(error_string, logger.DEBUG)
            return False, return_categories, error_string

        for category in data.caps.categories.find_all('category'):
            if category.attrs and 'TV' in category.attrs.get('name', '') and category.attrs.get('id', ''):
                return_categories.append({'id': category.attrs['id'], 'name': category.attrs['name']})
                for subcat in category.find_all('subcat'):
                    if subcat.attrs and subcat.attrs.get('name', '') and subcat.attrs.get('id', ''):
                        return_categories.append({'id': subcat.attrs['id'], 'name': subcat.attrs['name']})
=======
        with BS4Parser(data, 'html5lib') as html:
            if not (self._checkAuthFromData(html) and html.caps and html.caps.categories):
                error_string = u"Error parsing xml for [%s]" % self.name
                logger.log(error_string, logger.DEBUG)
                return False, return_categories, error_string

            for category in html.caps.categories.find_all('category'):
                if category.attrs and 'TV' in category.attrs.get('name', '') and category.attrs.get('id', ''):
                    return_categories.append({'id': category.attrs['id'], 'name': category.attrs['name']})
                    for subcat in category.find_all('subcat'):
                        if subcat.attrs and subcat.attrs.get('name', '') and subcat.attrs.get('id', ''):
                            return_categories.append({'id': subcat.attrs['id'], 'name': subcat.attrs['name']})
>>>>>>> a6ae5c1e

            return True, return_categories, ""

        error_string = u"Error getting xml for [%s]" % url
        logger.log(error_string, logger.WARNING)
        return False, return_categories, error_string

    @staticmethod
    def _get_default_providers():
        # name|url|key|catIDs|enabled|search_mode|search_fallback|enable_daily|enable_backlog
        return 'NZB.Cat|https://nzb.cat/||5030,5040,5010|0|eponly|1|1|1!!!' + \
            'NZBGeek|https://api.nzbgeek.info/||5030,5040|0|eponly|0|0|0!!!' + \
            'NZBs.org|https://nzbs.org/||5030,5040|0|eponly|0|0|0!!!' + \
            'Usenet-Crawler|https://www.usenet-crawler.com/||5030,5040|0|eponly|0|0|0!!!' + \
            'DOGnzb|https://api.dognzb.cr/||5030,5040,5060,5070|0|eponly|0|1|1'

    def _check_auth(self):
        """
        Checks that user has set their api key if it is needed
        Returns: True/False
        """
        if self.needs_auth and not self.key:
            logger.log(u"Invalid api key. Check your settings", logger.WARNING)
            return False

        return True

    def _checkAuthFromData(self, data):
        """
        Checks that the returned data is valid
        Returns: _check_auth if valid otherwise False if there is an error
        """
        if data.find_all('categories') + data.find_all('item'):
            return self._check_auth()

        try:
            err_desc = data.error.attrs['description']
            if not err_desc:
                raise
<<<<<<< HEAD
        except StandardError:
=======
        except (AttributeError, TypeError):
>>>>>>> a6ae5c1e
            return self._check_auth()

        logger.log(ss(err_desc))

        return False

    @staticmethod
    def _make_provider(config):
        if not config:
            return None

        enable_backlog = 0
        enable_daily = 0
        search_fallback = 0
        search_mode = 'eponly'

        try:
            values = config.split('|')

            if len(values) == 9:
                name, url, key, category_ids, enabled, search_mode, search_fallback, enable_daily, enable_backlog = values
            else:
                category_ids = values[3]
                enabled = values[4]
                key = values[2]
                name = values[0]
                url = values[1]
        except ValueError:
            logger.log(u'Skipping Newznab provider string: \'%s\', incorrect format' % config, logger.ERROR)
            return None

        new_provider = NewznabProvider(
            name, url, key=key, catIDs=category_ids, search_mode=search_mode, search_fallback=search_fallback,
            enable_daily=enable_daily, enable_backlog=enable_backlog
        )
        new_provider.enabled = enabled == '1'

        return new_provider

    def search(self, search_strings, age=0, ep_obj=None):  # pylint: disable=too-many-arguments, too-many-locals, too-many-branches, too-many-statements
        """
        Searches indexer using the params in search_strings, either for latest releases, or a string/id search
        Returns: list of results in dict form
        """
        results = []
        if not self._check_auth():
            return results

<<<<<<< HEAD
        params = {
            "t": "tvsearch",
            "maxage": (4, age)[age],
            "limit": 100,
            "offset": 0,
            "cat": self.catIDs.strip(', ')
        }

        if self.needs_auth and self.key:
            params['apikey'] = self.key

        if search_params:
            params.update(search_params)

        params['maxage'] = min(params['maxage'], sickbeard.USENET_RETENTION)

        time.sleep(cpu_presets[sickbeard.CPU_PRESET])

        search_url = posixpath.join(self.url, 'api?') + urlencode(params)
        logger.log(u"Search url: %s" % search_url, logger.DEBUG)
        data = self.get_url(search_url)
        if not data:
            return results

        data = BeautifulSoup(data, 'html5lib')

        try:
            torznab = 'xmlns:torznab' in data.rss.attrs.keys()
        except AttributeError:
            torznab = False

        if not self._checkAuthFromData(data):
            data.decompose()
            return results

        for item in data.find_all('item'):
            try:
                title = item.title.next.strip()
                download_url = item.link.next.strip()
            except (AttributeError, TypeError):
                continue

            if not (title and download_url):
                continue

            seeders = leechers = None
            torrent_size = item.size
            for attr in item.find_all('newznab:attr') + item.find_all('torznab:attr'):
                torrent_size = attr['value'] if attr['name'] == 'size' else torrent_size
                seeders = try_int(attr['value']) if attr['name'] == 'seeders' else seeders
                leechers = try_int(attr['value']) if attr['name'] == 'peers' else leechers

            if not torrent_size or (torznab and (seeders is None or leechers is None)):
                continue

            size = convert_size(torrent_size) or -1

            result = {'title': title, 'link': download_url, 'size': size, 'seeders': seeders, 'leechers': leechers}
            results.append(result)

        data.decompose()

        if torznab:
            results.sort(key=lambda d: try_int(d.get('seeders', 0)), reverse=True)
=======
        for mode in search_strings:
            torznab = False
            search_params = {
                "t": "tvsearch",
                "limit": 100,
                "offset": 0,
                "cat": self.catIDs.strip(', ')
            }
            if self.needs_auth and self.key:
                search_params['apikey'] = self.key

            if mode != 'RSS':
                age = (datetime.datetime.now() - datetime.datetime.combine(ep_obj.airdate, datetime.datetime.min.time())).days + 1
                search_params['tvdbid'] = ep_obj.show.indexerid

                if ep_obj.show.air_by_date or ep_obj.show.sports:
                    date_str = str(ep_obj.airdate)
                    search_params['season'] = date_str.partition('-')[0]
                    search_params['ep'] = date_str.partition('-')[2].replace('-', '/')
                else:
                    search_params['season'] = ep_obj.scene_season
                    search_params['ep'] = ep_obj.scene_episode
            else:
                age = 4

            search_params['maxage'] = min(age, sickbeard.USENET_RETENTION)

            if mode == 'Season':
                search_params.pop('ep', '')

            items = []
            logger.log(u"Search Mode: %s" % mode, logger.DEBUG)
            for search_string in search_strings[mode]:
                if mode != 'RSS':
                    logger.log(u"Search string: %s " % search_string, logger.DEBUG)

                search_params['q'] = search_string
                if mode == 'RSS':
                    search_params.pop('q', None)

                search_url = posixpath.join(self.url, 'api?') + urlencode(search_params)
                logger.log(u"Search URL: %s" % search_url, logger.DEBUG)

                time.sleep(cpu_presets[sickbeard.CPU_PRESET])
                data = self.get_url(search_url)
                if not data:
                    continue

                with BS4Parser(data, 'html5lib') as html:
                    if not self._checkAuthFromData(html):
                        data.decompose()
                        return results
                    try:
                        torznab = 'xmlns:torznab' in html.rss.attrs
                    except AttributeError:
                        torznab = False

                    for item in html.find_all('item'):
                        try:
                            title = item.title.get_text(strip=True)
                            download_url = item.link.get_text(strip=True) or item.enclosure['url']
                            if not (title and download_url):
                                continue

                            seeders = leechers = None
                            item_size = item.size.get_text(strip=True) if item.size else -1
                            for attr in item.find_all('newznab:attr') + item.find_all('torznab:attr'):
                                item_size = attr['value'] if attr['name'] == 'size' else item_size
                                seeders = try_int(attr['value']) if attr['name'] == 'seeders' else seeders
                                leechers = try_int(attr['value']) if attr['name'] == 'peers' else leechers

                            if not item_size or (torznab and (seeders is None or leechers is None)):
                                continue

                            size = convert_size(item_size) or -1

                            result = {'title': title, 'link': download_url, 'size': size, 'seeders': seeders, 'leechers': leechers}
                            items.append(result)
                        except StandardError:
                            continue

            if torznab:
                results.sort(key=lambda d: try_int(d.get('seeders', 0)), reverse=True)
            results += items
>>>>>>> a6ae5c1e

        return results

    def _get_size(self, item):
        """
        Gets size info from a result item
        Returns int size or -1
        """
        return try_int(item.get('size', -1), -1)


class NewznabCache(tvcache.TVCache):
    def __init__(self, provider_obj):

        tvcache.TVCache.__init__(self, provider_obj)

        # only poll newznab providers every 30 minutes
        self.minTime = 30

    def _getRSSData(self):
        search_strings = {'RSS': ['']}
        return {'entries': self.provider.search(search_strings)}<|MERGE_RESOLUTION|>--- conflicted
+++ resolved
@@ -21,18 +21,10 @@
 # along with SickRage. If not, see <http://www.gnu.org/licenses/>.
 
 import os
-<<<<<<< HEAD
-import re
-=======
->>>>>>> a6ae5c1e
 import time
 import datetime
 import posixpath  # Must use posixpath
 from urllib import urlencode
-<<<<<<< HEAD
-from bs4 import BeautifulSoup
-=======
->>>>>>> a6ae5c1e
 
 import sickbeard
 from sickbeard import logger
@@ -154,21 +146,6 @@
             logger.log(error_string, logger.WARNING)
             return False, return_categories, error_string
 
-<<<<<<< HEAD
-        data = BeautifulSoup(data, 'html5lib')
-        if not (self._checkAuthFromData(data) and data.caps and data.caps.categories):
-            data.decompose()
-            error_string = u"Error parsing xml for [%s]" % self.name
-            logger.log(error_string, logger.DEBUG)
-            return False, return_categories, error_string
-
-        for category in data.caps.categories.find_all('category'):
-            if category.attrs and 'TV' in category.attrs.get('name', '') and category.attrs.get('id', ''):
-                return_categories.append({'id': category.attrs['id'], 'name': category.attrs['name']})
-                for subcat in category.find_all('subcat'):
-                    if subcat.attrs and subcat.attrs.get('name', '') and subcat.attrs.get('id', ''):
-                        return_categories.append({'id': subcat.attrs['id'], 'name': subcat.attrs['name']})
-=======
         with BS4Parser(data, 'html5lib') as html:
             if not (self._checkAuthFromData(html) and html.caps and html.caps.categories):
                 error_string = u"Error parsing xml for [%s]" % self.name
@@ -181,7 +158,6 @@
                     for subcat in category.find_all('subcat'):
                         if subcat.attrs and subcat.attrs.get('name', '') and subcat.attrs.get('id', ''):
                             return_categories.append({'id': subcat.attrs['id'], 'name': subcat.attrs['name']})
->>>>>>> a6ae5c1e
 
             return True, return_categories, ""
 
@@ -221,11 +197,7 @@
             err_desc = data.error.attrs['description']
             if not err_desc:
                 raise
-<<<<<<< HEAD
-        except StandardError:
-=======
         except (AttributeError, TypeError):
->>>>>>> a6ae5c1e
             return self._check_auth()
 
         logger.log(ss(err_desc))
@@ -274,72 +246,6 @@
         if not self._check_auth():
             return results
 
-<<<<<<< HEAD
-        params = {
-            "t": "tvsearch",
-            "maxage": (4, age)[age],
-            "limit": 100,
-            "offset": 0,
-            "cat": self.catIDs.strip(', ')
-        }
-
-        if self.needs_auth and self.key:
-            params['apikey'] = self.key
-
-        if search_params:
-            params.update(search_params)
-
-        params['maxage'] = min(params['maxage'], sickbeard.USENET_RETENTION)
-
-        time.sleep(cpu_presets[sickbeard.CPU_PRESET])
-
-        search_url = posixpath.join(self.url, 'api?') + urlencode(params)
-        logger.log(u"Search url: %s" % search_url, logger.DEBUG)
-        data = self.get_url(search_url)
-        if not data:
-            return results
-
-        data = BeautifulSoup(data, 'html5lib')
-
-        try:
-            torznab = 'xmlns:torznab' in data.rss.attrs.keys()
-        except AttributeError:
-            torznab = False
-
-        if not self._checkAuthFromData(data):
-            data.decompose()
-            return results
-
-        for item in data.find_all('item'):
-            try:
-                title = item.title.next.strip()
-                download_url = item.link.next.strip()
-            except (AttributeError, TypeError):
-                continue
-
-            if not (title and download_url):
-                continue
-
-            seeders = leechers = None
-            torrent_size = item.size
-            for attr in item.find_all('newznab:attr') + item.find_all('torznab:attr'):
-                torrent_size = attr['value'] if attr['name'] == 'size' else torrent_size
-                seeders = try_int(attr['value']) if attr['name'] == 'seeders' else seeders
-                leechers = try_int(attr['value']) if attr['name'] == 'peers' else leechers
-
-            if not torrent_size or (torznab and (seeders is None or leechers is None)):
-                continue
-
-            size = convert_size(torrent_size) or -1
-
-            result = {'title': title, 'link': download_url, 'size': size, 'seeders': seeders, 'leechers': leechers}
-            results.append(result)
-
-        data.decompose()
-
-        if torznab:
-            results.sort(key=lambda d: try_int(d.get('seeders', 0)), reverse=True)
-=======
         for mode in search_strings:
             torznab = False
             search_params = {
@@ -424,7 +330,6 @@
             if torznab:
                 results.sort(key=lambda d: try_int(d.get('seeders', 0)), reverse=True)
             results += items
->>>>>>> a6ae5c1e
 
         return results
 
