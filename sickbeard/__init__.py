--- conflicted
+++ resolved
@@ -421,15 +421,12 @@
 TRAKT_DEFAULT_INDEXER = None
 TRAKT_DISABLE_SSL_VERIFY = False
 TRAKT_TIMEOUT = 60
-<<<<<<< HEAD
+TRAKT_BLACKLIST_NAME = ''
 TRAKT_USE_ROLLING_DOWNLOAD = 0
 TRAKT_ROLLING_NUM_EP = 0
 TRAKT_ROLLING_ADD_PAUSED = 1
 TRAKT_ROLLING_FREQUENCY = 15
 TRAKT_ROLLING_DEFAULT_WATCHED_STATUS = 7
-=======
-TRAKT_BLACKLIST_NAME = ''
->>>>>>> 830d2786
 
 USE_PYTIVO = False
 PYTIVO_NOTIFY_ONSNATCH = False
@@ -533,11 +530,7 @@
             TORRENT_USERNAME, TORRENT_PASSWORD, TORRENT_HOST, TORRENT_PATH, TORRENT_SEED_TIME, TORRENT_PAUSED, TORRENT_HIGH_BANDWIDTH, TORRENT_LABEL, TORRENT_LABEL_ANIME, TORRENT_VERIFY_CERT, TORRENT_RPCURL, TORRENT_AUTH_TYPE, \
             USE_KODI, KODI_ALWAYS_ON, KODI_NOTIFY_ONSNATCH, KODI_NOTIFY_ONDOWNLOAD, KODI_NOTIFY_ONSUBTITLEDOWNLOAD, KODI_UPDATE_FULL, KODI_UPDATE_ONLYFIRST, \
             KODI_UPDATE_LIBRARY, KODI_HOST, KODI_USERNAME, KODI_PASSWORD, BACKLOG_FREQUENCY, \
-<<<<<<< HEAD
-            USE_TRAKT, TRAKT_USERNAME, TRAKT_PASSWORD, TRAKT_REMOVE_WATCHLIST, TRAKT_SYNC_WATCHLIST, TRAKT_METHOD_ADD, TRAKT_START_PAUSED, traktCheckerScheduler, traktRollingScheduler, TRAKT_USE_RECOMMENDED, TRAKT_SYNC, TRAKT_DEFAULT_INDEXER, TRAKT_REMOVE_SERIESLIST, TRAKT_DISABLE_SSL_VERIFY, TRAKT_TIMEOUT, TRAKT_USE_ROLLING_DOWNLOAD, TRAKT_ROLLING_NUM_EP, TRAKT_ROLLING_ADD_PAUSED, TRAKT_ROLLING_FREQUENCY, TRAKT_ROLLING_DEFAULT_WATCHED_STATUS, \
-=======
-            USE_TRAKT, TRAKT_USERNAME, TRAKT_PASSWORD, TRAKT_REMOVE_WATCHLIST, TRAKT_SYNC_WATCHLIST, TRAKT_METHOD_ADD, TRAKT_START_PAUSED, traktCheckerScheduler, TRAKT_USE_RECOMMENDED, TRAKT_SYNC, TRAKT_DEFAULT_INDEXER, TRAKT_REMOVE_SERIESLIST, TRAKT_DISABLE_SSL_VERIFY, TRAKT_TIMEOUT, TRAKT_BLACKLIST_NAME, \
->>>>>>> 830d2786
+            USE_TRAKT, TRAKT_USERNAME, TRAKT_PASSWORD, TRAKT_REMOVE_WATCHLIST, TRAKT_SYNC_WATCHLIST, TRAKT_METHOD_ADD, TRAKT_START_PAUSED, traktCheckerScheduler, traktRollingScheduler, TRAKT_USE_RECOMMENDED, TRAKT_SYNC, TRAKT_DEFAULT_INDEXER, TRAKT_REMOVE_SERIESLIST, TRAKT_DISABLE_SSL_VERIFY, TRAKT_TIMEOUT, TRAKT_BLACKLIST_NAME, TRAKT_USE_ROLLING_DOWNLOAD, TRAKT_ROLLING_NUM_EP, TRAKT_ROLLING_ADD_PAUSED, TRAKT_ROLLING_FREQUENCY, TRAKT_ROLLING_DEFAULT_WATCHED_STATUS, \
             USE_PLEX, PLEX_NOTIFY_ONSNATCH, PLEX_NOTIFY_ONDOWNLOAD, PLEX_NOTIFY_ONSUBTITLEDOWNLOAD, PLEX_UPDATE_LIBRARY, \
             PLEX_SERVER_HOST, PLEX_SERVER_TOKEN, PLEX_HOST, PLEX_USERNAME, PLEX_PASSWORD, DEFAULT_BACKLOG_FREQUENCY, MIN_BACKLOG_FREQUENCY, BACKLOG_STARTUP, SKIP_REMOVED_FILES, \
             showUpdateScheduler, __INITIALIZED__, LAUNCH_BROWSER, UPDATE_SHOWS_ON_START, UPDATE_SHOWS_ON_SNATCH, TRASH_REMOVE_SHOW, TRASH_ROTATE_LOGS, SORT_ARTICLE, showList, loadingShowList, \
@@ -1003,15 +996,12 @@
         TRAKT_DEFAULT_INDEXER = check_setting_int(CFG, 'Trakt', 'trakt_default_indexer', 1)
         TRAKT_DISABLE_SSL_VERIFY = bool(check_setting_int(CFG, 'Trakt', 'trakt_disable_ssl_verify', 0))
         TRAKT_TIMEOUT = check_setting_int(CFG, 'Trakt', 'trakt_timeout', 30)
-<<<<<<< HEAD
+        TRAKT_BLACKLIST_NAME = check_setting_str(CFG, 'Trakt', 'trakt_blacklist_name', '')
         TRAKT_USE_ROLLING_DOWNLOAD = bool(check_setting_int(CFG, 'Trakt', 'trakt_use_rolling_download', 0))
         TRAKT_ROLLING_NUM_EP = check_setting_int(CFG, 'Trakt', 'trakt_rolling_num_ep', 0)
         TRAKT_ROLLING_ADD_PAUSED = check_setting_int(CFG, 'Trakt', 'trakt_rolling_add_paused', 1)
         TRAKT_ROLLING_FREQUENCY = check_setting_int(CFG, 'Trakt', 'trakt_rolling_frequency', 15)
         TRAKT_ROLLING_DEFAULT_WATCHED_STATUS = check_setting_int(CFG, 'Trakt', 'trakt_rolling_default_watched_status', 3)
-=======
-        TRAKT_BLACKLIST_NAME = check_setting_str(CFG, 'Trakt', 'trakt_blacklist_name', '')
->>>>>>> 830d2786
 
         CheckSection(CFG, 'pyTivo')
         USE_PYTIVO = bool(check_setting_int(CFG, 'pyTivo', 'use_pytivo', 0))
@@ -1924,15 +1914,12 @@
     new_config['Trakt']['trakt_default_indexer'] = int(TRAKT_DEFAULT_INDEXER)
     new_config['Trakt']['trakt_disable_ssl_verify'] = int(TRAKT_DISABLE_SSL_VERIFY)
     new_config['Trakt']['trakt_timeout'] = int(TRAKT_TIMEOUT)
-<<<<<<< HEAD
+    new_config['Trakt']['trakt_blacklist_name'] = TRAKT_BLACKLIST_NAME
     new_config['Trakt']['trakt_use_rolling_download'] = int(TRAKT_USE_ROLLING_DOWNLOAD)
     new_config['Trakt']['trakt_rolling_num_ep'] = int(TRAKT_ROLLING_NUM_EP)
     new_config['Trakt']['trakt_rolling_add_paused'] = int(TRAKT_ROLLING_ADD_PAUSED)
     new_config['Trakt']['trakt_rolling_frequency'] = int(TRAKT_ROLLING_FREQUENCY)
     new_config['Trakt']['trakt_rolling_default_watched_status'] = int(TRAKT_ROLLING_DEFAULT_WATCHED_STATUS)
-=======
-    new_config['Trakt']['trakt_blacklist_name'] = TRAKT_BLACKLIST_NAME
->>>>>>> 830d2786
 
     new_config['pyTivo'] = {}
     new_config['pyTivo']['use_pytivo'] = int(USE_PYTIVO)
