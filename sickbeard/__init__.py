# coding=utf-8
# Author: Nic Wolfe <nic@wolfeden.ca>
# URL: http://code.google.com/p/sickbeard/
#
# This file is part of Medusa.
#
# Medusa is free software: you can redistribute it and/or modify
# it under the terms of the GNU General Public License as published by
# the Free Software Foundation, either version 3 of the License, or
# (at your option) any later version.
#
# Medusa is distributed in the hope that it will be useful,
# but WITHOUT ANY WARRANTY; without even the implied warranty of
# MERCHANTABILITY or FITNESS FOR A PARTICULAR PURPOSE. See the
# GNU General Public License for more details.
#
# You should have received a copy of the GNU General Public License
# along with Medusa. If not, see <http://www.gnu.org/licenses/>.
# pylint: disable=too-many-lines

import datetime
import socket
import os
import re
import os.path
import shutil
import shutil_custom
import random

shutil.copyfile = shutil_custom.copyfile_custom

from threading import Lock
import sys

from github import Github

from sickbeard import metadata
from sickbeard import providers
from sickbeard.config import CheckSection, check_setting_int, check_setting_str, check_setting_float, ConfigMigrator
from sickbeard import searchBacklog, showUpdater, versionChecker, properFinder, auto_postprocessor, \
    subtitles, traktChecker
from sickbeard import db
from sickbeard import helpers
from sickbeard import scheduler
from sickbeard import search_queue
from sickbeard import show_queue
from sickbeard import logger
from sickbeard import naming
from sickbeard import dailysearcher
from sickbeard.indexers import indexer_api
from sickbeard.indexers.indexer_exceptions import indexer_shownotfound, indexer_showincomplete, indexer_exception, \
    indexer_error, indexer_episodenotfound, indexer_attributenotfound, indexer_seasonnotfound, indexer_userabort
from sickbeard.common import SD
from sickbeard.common import SKIPPED
from sickbeard.common import WANTED
from sickbeard.providers.rsstorrent import TorrentRssProvider
from sickbeard.databases import mainDB, cache_db, failed_db
from sickbeard.providers.newznab import NewznabProvider

from sickrage.helper.encoding import ek
from sickrage.helper.exceptions import ex
from sickrage.providers.GenericProvider import GenericProvider
from sickrage.system.Shutdown import Shutdown

from configobj import ConfigObj

import requests
requests.packages.urllib3.disable_warnings()

indexerApi = indexer_api.indexerApi

PID = None

CFG = None
CONFIG_FILE = None

# This is the version of the config we EXPECT to find
CONFIG_VERSION = 8

# Default encryption version (0 for None)
ENCRYPTION_VERSION = 0
ENCRYPTION_SECRET = None

PROG_DIR = '.'
MY_FULLNAME = None
MY_NAME = None
MY_ARGS = []
SYS_ENCODING = ''
DATA_DIR = ''
CREATEPID = False
PIDFILE = ''

DAEMON = None
NO_RESIZE = False

# system events
events = None

# github
gh = None

# schedualers
dailySearchScheduler = None
backlogSearchScheduler = None
showUpdateScheduler = None
versionCheckScheduler = None
showQueueScheduler = None
searchQueueScheduler = None
properFinderScheduler = None
autoPostProcesserScheduler = None
subtitlesFinderScheduler = None
traktCheckerScheduler = None

showList = []

providerList = []
newznabProviderList = []
torrentRssProviderList = []
metadata_provider_dict = {}

NEWEST_VERSION = None
NEWEST_VERSION_STRING = None
VERSION_NOTIFY = False
AUTO_UPDATE = False
NOTIFY_ON_UPDATE = False
CUR_COMMIT_HASH = None
BRANCH = ''

GIT_RESET = True
GIT_REMOTE = ''
GIT_REMOTE_URL = ''
CUR_COMMIT_BRANCH = ''
GIT_ORG = 'pymedusa'
GIT_REPO = 'SickRage'
GIT_USERNAME = None
GIT_PASSWORD = None
GIT_PATH = None
DEVELOPER = False

NEWS_URL = 'https://api.pymedusa.com/news.md'
LOGO_URL = 'https://api.pymedusa.com/favicon-64.png'

NEWS_LAST_READ = None
NEWS_LATEST = None
NEWS_UNREAD = 0

INIT_LOCK = Lock()
started = False

ACTUAL_LOG_DIR = None
LOG_DIR = None
LOG_NR = 5
LOG_SIZE = 10.0

SOCKET_TIMEOUT = None

WEB_PORT = None
WEB_LOG = None
WEB_ROOT = None
WEB_USERNAME = None
WEB_PASSWORD = None
WEB_HOST = None
WEB_IPV6 = None
WEB_COOKIE_SECRET = None
WEB_USE_GZIP = True

DOWNLOAD_URL = None

HANDLE_REVERSE_PROXY = False
PROXY_SETTING = None
PROXY_INDEXERS = True
SSL_VERIFY = True

LOCALHOST_IP = None

CPU_PRESET = None

ANON_REDIRECT = None

API_KEY = None
API_ROOT = None

ENABLE_HTTPS = False
NOTIFY_ON_LOGIN = False
HTTPS_CERT = None
HTTPS_KEY = None

INDEXER_DEFAULT_LANGUAGE = None
EP_DEFAULT_DELETED_STATUS = None
LAUNCH_BROWSER = False
CACHE_DIR = None
ACTUAL_CACHE_DIR = None
ROOT_DIRS = None

TRASH_REMOVE_SHOW = False
TRASH_ROTATE_LOGS = False
SORT_ARTICLE = False
DEBUG = False
DBDEBUG = False
DISPLAY_ALL_SEASONS = True
DEFAULT_PAGE = 'home'


USE_LISTVIEW = False
METADATA_KODI = None
METADATA_KODI_12PLUS = None
METADATA_MEDIABROWSER = None
METADATA_PS3 = None
METADATA_WDTV = None
METADATA_TIVO = None
METADATA_MEDE8ER = None

QUALITY_DEFAULT = None
STATUS_DEFAULT = None
STATUS_DEFAULT_AFTER = None
FLATTEN_FOLDERS_DEFAULT = False
SUBTITLES_DEFAULT = False
INDEXER_DEFAULT = None
INDEXER_TIMEOUT = None
SCENE_DEFAULT = False
ANIME_DEFAULT = False
PROVIDER_ORDER = []

NAMING_MULTI_EP = False
NAMING_ANIME_MULTI_EP = False
NAMING_PATTERN = None
NAMING_ABD_PATTERN = None
NAMING_CUSTOM_ABD = False
NAMING_SPORTS_PATTERN = None
NAMING_CUSTOM_SPORTS = False
NAMING_ANIME_PATTERN = None
NAMING_CUSTOM_ANIME = False
NAMING_FORCE_FOLDERS = False
NAMING_STRIP_YEAR = False
NAMING_ANIME = None

USE_NZBS = False
USE_TORRENTS = False

NZB_METHOD = None
NZB_DIR = None
USENET_RETENTION = None
TORRENT_METHOD = None
TORRENT_DIR = None
DOWNLOAD_PROPERS = False
CHECK_PROPERS_INTERVAL = None
ALLOW_HIGH_PRIORITY = False
SAB_FORCED = False
RANDOMIZE_PROVIDERS = False

AUTOPOSTPROCESSER_FREQUENCY = None
DAILYSEARCH_FREQUENCY = None
UPDATE_FREQUENCY = None
BACKLOG_FREQUENCY = None
SHOWUPDATE_HOUR = None

DEFAULT_AUTOPOSTPROCESSER_FREQUENCY = 10
DEFAULT_DAILYSEARCH_FREQUENCY = 40
DEFAULT_BACKLOG_FREQUENCY = 21
DEFAULT_UPDATE_FREQUENCY = 1
DEFAULT_SHOWUPDATE_HOUR = random.randint(2, 4)

MIN_AUTOPOSTPROCESSER_FREQUENCY = 1
MIN_DAILYSEARCH_FREQUENCY = 10
MIN_BACKLOG_FREQUENCY = 10
MIN_UPDATE_FREQUENCY = 1

BACKLOG_DAYS = 7

ADD_SHOWS_WO_DIR = False
CREATE_MISSING_SHOW_DIRS = False
RENAME_EPISODES = False
AIRDATE_EPISODES = False
FILE_TIMESTAMP_TIMEZONE = None
PROCESS_AUTOMATICALLY = False
NO_DELETE = False
KEEP_PROCESSED_DIR = False
PROCESS_METHOD = None
DELRARCONTENTS = False
MOVE_ASSOCIATED_FILES = False
POSTPONE_IF_SYNC_FILES = True
POSTPONE_IF_NO_SUBS = False
NFO_RENAME = True
TV_DOWNLOAD_DIR = None
UNPACK = False
SKIP_REMOVED_FILES = False
ALLOWED_EXTENSIONS = "srt,nfo,srr,sfv"

NZBS = False
NZBS_UID = None
NZBS_HASH = None

OMGWTFNZBS = False
OMGWTFNZBS_USERNAME = None
OMGWTFNZBS_APIKEY = None

NEWZBIN = False
NEWZBIN_USERNAME = None
NEWZBIN_PASSWORD = None

SAB_USERNAME = None
SAB_PASSWORD = None
SAB_APIKEY = None
SAB_CATEGORY = None
SAB_CATEGORY_BACKLOG = None
SAB_CATEGORY_ANIME = None
SAB_CATEGORY_ANIME_BACKLOG = None
SAB_HOST = ''

NZBGET_USERNAME = None
NZBGET_PASSWORD = None
NZBGET_CATEGORY = None
NZBGET_CATEGORY_BACKLOG = None
NZBGET_CATEGORY_ANIME = None
NZBGET_CATEGORY_ANIME_BACKLOG = None
NZBGET_HOST = None
NZBGET_USE_HTTPS = False
NZBGET_PRIORITY = 100

TORRENT_USERNAME = None
TORRENT_PASSWORD = None
TORRENT_HOST = ''
TORRENT_PATH = ''
TORRENT_SEED_TIME = None
TORRENT_PAUSED = False
TORRENT_HIGH_BANDWIDTH = False
TORRENT_LABEL = ''
TORRENT_LABEL_ANIME = ''
TORRENT_VERIFY_CERT = False
TORRENT_RPCURL = 'transmission'
TORRENT_AUTH_TYPE = 'none'

USE_KODI = False
KODI_ALWAYS_ON = True
KODI_NOTIFY_ONSNATCH = False
KODI_NOTIFY_ONDOWNLOAD = False
KODI_NOTIFY_ONSUBTITLEDOWNLOAD = False
KODI_UPDATE_LIBRARY = False
KODI_UPDATE_FULL = False
KODI_UPDATE_ONLYFIRST = False
KODI_HOST = ''
KODI_USERNAME = None
KODI_PASSWORD = None

USE_PLEX_SERVER = False
PLEX_NOTIFY_ONSNATCH = False
PLEX_NOTIFY_ONDOWNLOAD = False
PLEX_NOTIFY_ONSUBTITLEDOWNLOAD = False
PLEX_UPDATE_LIBRARY = False
PLEX_SERVER_HOST = None
PLEX_SERVER_TOKEN = None
PLEX_CLIENT_HOST = None
PLEX_SERVER_USERNAME = None
PLEX_SERVER_PASSWORD = None

USE_PLEX_CLIENT = False
PLEX_CLIENT_USERNAME = None
PLEX_CLIENT_PASSWORD = None
PLEX_SERVER_HTTPS = None

USE_EMBY = False
EMBY_HOST = None
EMBY_APIKEY = None

USE_GROWL = False
GROWL_NOTIFY_ONSNATCH = False
GROWL_NOTIFY_ONDOWNLOAD = False
GROWL_NOTIFY_ONSUBTITLEDOWNLOAD = False
GROWL_HOST = ''
GROWL_PASSWORD = None

USE_FREEMOBILE = False
FREEMOBILE_NOTIFY_ONSNATCH = False
FREEMOBILE_NOTIFY_ONDOWNLOAD = False
FREEMOBILE_NOTIFY_ONSUBTITLEDOWNLOAD = False
FREEMOBILE_ID = ''
FREEMOBILE_APIKEY = ''

USE_TELEGRAM = False
TELEGRAM_NOTIFY_ONSNATCH = False
TELEGRAM_NOTIFY_ONDOWNLOAD = False
TELEGRAM_NOTIFY_ONSUBTITLEDOWNLOAD = False
TELEGRAM_ID = ''
TELEGRAM_APIKEY = ''

USE_PROWL = False
PROWL_NOTIFY_ONSNATCH = False
PROWL_NOTIFY_ONDOWNLOAD = False
PROWL_NOTIFY_ONSUBTITLEDOWNLOAD = False
PROWL_API = None
PROWL_PRIORITY = 0
PROWL_MESSAGE_TITLE = 'Medusa'

USE_TWITTER = False
TWITTER_NOTIFY_ONSNATCH = False
TWITTER_NOTIFY_ONDOWNLOAD = False
TWITTER_NOTIFY_ONSUBTITLEDOWNLOAD = False
TWITTER_USERNAME = None
TWITTER_PASSWORD = None
TWITTER_PREFIX = None
TWITTER_DMTO = None
TWITTER_USEDM = False

USE_BOXCAR2 = False
BOXCAR2_NOTIFY_ONSNATCH = False
BOXCAR2_NOTIFY_ONDOWNLOAD = False
BOXCAR2_NOTIFY_ONSUBTITLEDOWNLOAD = False
BOXCAR2_ACCESSTOKEN = None

USE_PUSHOVER = False
PUSHOVER_NOTIFY_ONSNATCH = False
PUSHOVER_NOTIFY_ONDOWNLOAD = False
PUSHOVER_NOTIFY_ONSUBTITLEDOWNLOAD = False
PUSHOVER_USERKEY = None
PUSHOVER_APIKEY = None
PUSHOVER_DEVICE = None
PUSHOVER_SOUND = None

USE_LIBNOTIFY = False
LIBNOTIFY_NOTIFY_ONSNATCH = False
LIBNOTIFY_NOTIFY_ONDOWNLOAD = False
LIBNOTIFY_NOTIFY_ONSUBTITLEDOWNLOAD = False

USE_NMJ = False
NMJ_HOST = None
NMJ_DATABASE = None
NMJ_MOUNT = None

ANIMESUPPORT = False
USE_ANIDB = False
ANIDB_USERNAME = None
ANIDB_PASSWORD = None
ANIDB_USE_MYLIST = False
ADBA_CONNECTION = None
ANIME_SPLIT_HOME = False

USE_SYNOINDEX = False

USE_NMJv2 = False
NMJv2_HOST = None
NMJv2_DATABASE = None
NMJv2_DBLOC = None

USE_SYNOLOGYNOTIFIER = False
SYNOLOGYNOTIFIER_NOTIFY_ONSNATCH = False
SYNOLOGYNOTIFIER_NOTIFY_ONDOWNLOAD = False
SYNOLOGYNOTIFIER_NOTIFY_ONSUBTITLEDOWNLOAD = False

USE_TRAKT = False
TRAKT_USERNAME = None
TRAKT_ACCESS_TOKEN = None
TRAKT_REFRESH_TOKEN = None
TRAKT_REMOVE_WATCHLIST = False
TRAKT_REMOVE_SERIESLIST = False
TRAKT_REMOVE_SHOW_FROM_SICKRAGE = False
TRAKT_SYNC_WATCHLIST = False
TRAKT_METHOD_ADD = None
TRAKT_START_PAUSED = False
TRAKT_USE_RECOMMENDED = False
TRAKT_SYNC = False
TRAKT_SYNC_REMOVE = False
TRAKT_DEFAULT_INDEXER = None
TRAKT_TIMEOUT = None
TRAKT_BLACKLIST_NAME = None

USE_PYTIVO = False
PYTIVO_NOTIFY_ONSNATCH = False
PYTIVO_NOTIFY_ONDOWNLOAD = False
PYTIVO_NOTIFY_ONSUBTITLEDOWNLOAD = False
PYTIVO_UPDATE_LIBRARY = False
PYTIVO_HOST = ''
PYTIVO_SHARE_NAME = ''
PYTIVO_TIVO_NAME = ''

USE_NMA = False
NMA_NOTIFY_ONSNATCH = False
NMA_NOTIFY_ONDOWNLOAD = False
NMA_NOTIFY_ONSUBTITLEDOWNLOAD = False
NMA_API = None
NMA_PRIORITY = 0

USE_PUSHALOT = False
PUSHALOT_NOTIFY_ONSNATCH = False
PUSHALOT_NOTIFY_ONDOWNLOAD = False
PUSHALOT_NOTIFY_ONSUBTITLEDOWNLOAD = False
PUSHALOT_AUTHORIZATIONTOKEN = None

USE_PUSHBULLET = False
PUSHBULLET_NOTIFY_ONSNATCH = False
PUSHBULLET_NOTIFY_ONDOWNLOAD = False
PUSHBULLET_NOTIFY_ONSUBTITLEDOWNLOAD = False
PUSHBULLET_API = None
PUSHBULLET_DEVICE = None

USE_EMAIL = False
EMAIL_NOTIFY_ONSNATCH = False
EMAIL_NOTIFY_ONDOWNLOAD = False
EMAIL_NOTIFY_ONSUBTITLEDOWNLOAD = False
EMAIL_HOST = None
EMAIL_PORT = 25
EMAIL_TLS = False
EMAIL_USER = None
EMAIL_PASSWORD = None
EMAIL_FROM = None
EMAIL_LIST = None
EMAIL_SUBJECT = None

GUI_NAME = None
HOME_LAYOUT = None
HISTORY_LAYOUT = None
HISTORY_LIMIT = 0
DISPLAY_SHOW_SPECIALS = False
COMING_EPS_LAYOUT = None
COMING_EPS_DISPLAY_PAUSED = False
COMING_EPS_SORT = None
COMING_EPS_MISSED_RANGE = None
FUZZY_DATING = False
TRIM_ZERO = False
DATE_PRESET = None
TIME_PRESET = None
TIME_PRESET_W_SECONDS = None
TIMEZONE_DISPLAY = None
THEME_NAME = None
POSTER_SORTBY = None
POSTER_SORTDIR = None

USE_SUBTITLES = False
SUBTITLES_LANGUAGES = []
SUBTITLES_DIR = ''
SUBTITLES_SERVICES_LIST = []
SUBTITLES_SERVICES_ENABLED = []
SUBTITLES_HISTORY = False
SUBTITLES_PERFECT_MATCH = False
EMBEDDED_SUBTITLES_ALL = False
SUBTITLES_HEARING_IMPAIRED = False
SUBTITLES_FINDER_FREQUENCY = 1
SUBTITLES_MULTI = False
SUBTITLES_EXTRA_SCRIPTS = []
SUBTITLES_PRE_SCRIPTS = []
SUBTITLES_DOWNLOAD_IN_PP = False
SUBTITLES_KEEP_ONLY_WANTED = False

ADDIC7ED_USER = None
ADDIC7ED_PASS = None

OPENSUBTITLES_USER = None
OPENSUBTITLES_PASS = None

LEGENDASTV_USER = None
LEGENDASTV_PASS = None

USE_FAILED_DOWNLOADS = False
DELETE_FAILED = False

EXTRA_SCRIPTS = []

IGNORE_WORDS = "german,french,core2hd,dutch,swedish,reenc,MrLss"

PREFERRED_WORDS = ""

UNDESIRED_WORDS = ""

TRACKERS_LIST = "udp://coppersurfer.tk:6969/announce,udp://open.demonii.com:1337,"
TRACKERS_LIST += "udp://exodus.desync.com:6969,udp://9.rarbg.me:2710/announce,"
TRACKERS_LIST += "udp://glotorrents.pw:6969/announce,udp://tracker.openbittorrent.com:80/announce,"
TRACKERS_LIST += "udp://9.rarbg.to:2710/announce"

REQUIRE_WORDS = ""
IGNORED_SUBS_LIST = "dk,fin,heb,kor,nor,nordic,pl,swe"
SYNC_FILES = "!sync,lftp-pget-status,part,bts,!qb,!qB"

CALENDAR_UNPROTECTED = False
CALENDAR_ICONS = False
NO_RESTART = False

TMDB_API_KEY = 'edc5f123313769de83a71e157758030b'
# TRAKT_API_KEY = 'd4161a7a106424551add171e5470112e4afdaf2438e6ef2fe0548edc75924868'

TRAKT_API_KEY = '5c65f55e11d48c35385d9e8670615763a605fad28374c8ae553a7b7a50651ddd'
TRAKT_API_SECRET = 'b53e32045ac122a445ef163e6d859403301ffe9b17fb8321d428531b69022a82'
TRAKT_PIN_URL = 'https://trakt.tv/pin/4562'
TRAKT_OAUTH_URL = 'https://trakt.tv/'
TRAKT_API_URL = 'https://api-v2launch.trakt.tv/'

FANART_API_KEY = '9b3afaf26f6241bdb57d6cc6bd798da7'

SHOWS_RECENT = []

__INITIALIZED__ = False

NEWZNAB_DATA = None


def get_backlog_cycle_time():
    cycletime = DAILYSEARCH_FREQUENCY * 2 + 7
    return max([cycletime, 720])


def initialize(consoleLogging=True):  # pylint: disable=too-many-locals, too-many-branches, too-many-statements
    with INIT_LOCK:
        # pylint: disable=global-statement
        global BRANCH, GIT_RESET, GIT_REMOTE, GIT_REMOTE_URL, CUR_COMMIT_HASH, CUR_COMMIT_BRANCH, ACTUAL_LOG_DIR, LOG_DIR, LOG_NR, LOG_SIZE, WEB_PORT, WEB_LOG, ENCRYPTION_VERSION, ENCRYPTION_SECRET, WEB_ROOT, WEB_USERNAME, WEB_PASSWORD, WEB_HOST, WEB_IPV6, WEB_COOKIE_SECRET, WEB_USE_GZIP, API_KEY, ENABLE_HTTPS, HTTPS_CERT, HTTPS_KEY, \
            HANDLE_REVERSE_PROXY, USE_NZBS, USE_TORRENTS, NZB_METHOD, NZB_DIR, DOWNLOAD_PROPERS, RANDOMIZE_PROVIDERS, CHECK_PROPERS_INTERVAL, ALLOW_HIGH_PRIORITY, SAB_FORCED, TORRENT_METHOD, NOTIFY_ON_LOGIN, \
            SAB_USERNAME, SAB_PASSWORD, SAB_APIKEY, SAB_CATEGORY, SAB_CATEGORY_BACKLOG, SAB_CATEGORY_ANIME, SAB_CATEGORY_ANIME_BACKLOG, SAB_HOST, \
            NZBGET_USERNAME, NZBGET_PASSWORD, NZBGET_CATEGORY, NZBGET_CATEGORY_BACKLOG, NZBGET_CATEGORY_ANIME, NZBGET_CATEGORY_ANIME_BACKLOG, NZBGET_PRIORITY, NZBGET_HOST, NZBGET_USE_HTTPS, backlogSearchScheduler, \
            TORRENT_USERNAME, TORRENT_PASSWORD, TORRENT_HOST, TORRENT_PATH, TORRENT_SEED_TIME, TORRENT_PAUSED, TORRENT_HIGH_BANDWIDTH, TORRENT_LABEL, TORRENT_LABEL_ANIME, TORRENT_VERIFY_CERT, TORRENT_RPCURL, TORRENT_AUTH_TYPE, \
            USE_KODI, KODI_ALWAYS_ON, KODI_NOTIFY_ONSNATCH, KODI_NOTIFY_ONDOWNLOAD, KODI_NOTIFY_ONSUBTITLEDOWNLOAD, KODI_UPDATE_FULL, KODI_UPDATE_ONLYFIRST, \
            KODI_UPDATE_LIBRARY, KODI_HOST, KODI_USERNAME, KODI_PASSWORD, BACKLOG_FREQUENCY, \
            USE_TRAKT, TRAKT_USERNAME, TRAKT_ACCESS_TOKEN, TRAKT_REFRESH_TOKEN, TRAKT_REMOVE_WATCHLIST, TRAKT_SYNC_WATCHLIST, TRAKT_REMOVE_SHOW_FROM_SICKRAGE, TRAKT_METHOD_ADD, TRAKT_START_PAUSED, traktCheckerScheduler, TRAKT_USE_RECOMMENDED, TRAKT_SYNC, TRAKT_SYNC_REMOVE, TRAKT_DEFAULT_INDEXER, TRAKT_REMOVE_SERIESLIST, TRAKT_TIMEOUT, TRAKT_BLACKLIST_NAME, \
            USE_PLEX_SERVER, PLEX_NOTIFY_ONSNATCH, PLEX_NOTIFY_ONDOWNLOAD, PLEX_NOTIFY_ONSUBTITLEDOWNLOAD, PLEX_UPDATE_LIBRARY, USE_PLEX_CLIENT, PLEX_CLIENT_USERNAME, PLEX_CLIENT_PASSWORD, \
            PLEX_SERVER_HOST, PLEX_SERVER_TOKEN, PLEX_CLIENT_HOST, PLEX_SERVER_USERNAME, PLEX_SERVER_PASSWORD, PLEX_SERVER_HTTPS, MIN_BACKLOG_FREQUENCY, SKIP_REMOVED_FILES, ALLOWED_EXTENSIONS, \
            USE_EMBY, EMBY_HOST, EMBY_APIKEY, \
            showUpdateScheduler, __INITIALIZED__, INDEXER_DEFAULT_LANGUAGE, EP_DEFAULT_DELETED_STATUS, LAUNCH_BROWSER, TRASH_REMOVE_SHOW, TRASH_ROTATE_LOGS, SORT_ARTICLE, \
            NEWZNAB_DATA, NZBS, NZBS_UID, NZBS_HASH, INDEXER_DEFAULT, INDEXER_TIMEOUT, USENET_RETENTION, TORRENT_DIR, \
            QUALITY_DEFAULT, FLATTEN_FOLDERS_DEFAULT, SUBTITLES_DEFAULT, STATUS_DEFAULT, STATUS_DEFAULT_AFTER, \
            GROWL_NOTIFY_ONSNATCH, GROWL_NOTIFY_ONDOWNLOAD, GROWL_NOTIFY_ONSUBTITLEDOWNLOAD, TWITTER_NOTIFY_ONSNATCH, TWITTER_NOTIFY_ONDOWNLOAD, TWITTER_NOTIFY_ONSUBTITLEDOWNLOAD, USE_FREEMOBILE, FREEMOBILE_ID, FREEMOBILE_APIKEY, FREEMOBILE_NOTIFY_ONSNATCH, FREEMOBILE_NOTIFY_ONDOWNLOAD, FREEMOBILE_NOTIFY_ONSUBTITLEDOWNLOAD, \
            USE_TELEGRAM, TELEGRAM_ID, TELEGRAM_APIKEY, TELEGRAM_NOTIFY_ONSNATCH, TELEGRAM_NOTIFY_ONDOWNLOAD, TELEGRAM_NOTIFY_ONSUBTITLEDOWNLOAD, \
            USE_GROWL, GROWL_HOST, GROWL_PASSWORD, USE_PROWL, PROWL_NOTIFY_ONSNATCH, PROWL_NOTIFY_ONDOWNLOAD, PROWL_NOTIFY_ONSUBTITLEDOWNLOAD, PROWL_API, PROWL_PRIORITY, PROWL_MESSAGE_TITLE, \
            USE_PYTIVO, PYTIVO_NOTIFY_ONSNATCH, PYTIVO_NOTIFY_ONDOWNLOAD, PYTIVO_NOTIFY_ONSUBTITLEDOWNLOAD, PYTIVO_UPDATE_LIBRARY, PYTIVO_HOST, PYTIVO_SHARE_NAME, PYTIVO_TIVO_NAME, \
            USE_NMA, NMA_NOTIFY_ONSNATCH, NMA_NOTIFY_ONDOWNLOAD, NMA_NOTIFY_ONSUBTITLEDOWNLOAD, NMA_API, NMA_PRIORITY, \
            USE_PUSHALOT, PUSHALOT_NOTIFY_ONSNATCH, PUSHALOT_NOTIFY_ONDOWNLOAD, PUSHALOT_NOTIFY_ONSUBTITLEDOWNLOAD, PUSHALOT_AUTHORIZATIONTOKEN, \
            USE_PUSHBULLET, PUSHBULLET_NOTIFY_ONSNATCH, PUSHBULLET_NOTIFY_ONDOWNLOAD, PUSHBULLET_NOTIFY_ONSUBTITLEDOWNLOAD, PUSHBULLET_API, PUSHBULLET_DEVICE, \
            versionCheckScheduler, VERSION_NOTIFY, AUTO_UPDATE, NOTIFY_ON_UPDATE, PROCESS_AUTOMATICALLY, NO_DELETE, UNPACK, CPU_PRESET, \
            KEEP_PROCESSED_DIR, PROCESS_METHOD, DELRARCONTENTS, TV_DOWNLOAD_DIR, UPDATE_FREQUENCY, \
            showQueueScheduler, searchQueueScheduler, ROOT_DIRS, CACHE_DIR, ACTUAL_CACHE_DIR, TIMEZONE_DISPLAY, \
            NAMING_PATTERN, NAMING_MULTI_EP, NAMING_ANIME_MULTI_EP, NAMING_FORCE_FOLDERS, NAMING_ABD_PATTERN, NAMING_CUSTOM_ABD, NAMING_SPORTS_PATTERN, NAMING_CUSTOM_SPORTS, NAMING_ANIME_PATTERN, NAMING_CUSTOM_ANIME, NAMING_STRIP_YEAR, \
            RENAME_EPISODES, AIRDATE_EPISODES, FILE_TIMESTAMP_TIMEZONE, properFinderScheduler, PROVIDER_ORDER, autoPostProcesserScheduler, \
            providerList, newznabProviderList, torrentRssProviderList, \
            EXTRA_SCRIPTS, USE_TWITTER, TWITTER_USERNAME, TWITTER_PASSWORD, TWITTER_PREFIX, DAILYSEARCH_FREQUENCY, TWITTER_DMTO, TWITTER_USEDM, \
            USE_BOXCAR2, BOXCAR2_ACCESSTOKEN, BOXCAR2_NOTIFY_ONDOWNLOAD, BOXCAR2_NOTIFY_ONSUBTITLEDOWNLOAD, BOXCAR2_NOTIFY_ONSNATCH, \
            USE_PUSHOVER, PUSHOVER_USERKEY, PUSHOVER_APIKEY, PUSHOVER_DEVICE, PUSHOVER_NOTIFY_ONDOWNLOAD, PUSHOVER_NOTIFY_ONSUBTITLEDOWNLOAD, PUSHOVER_NOTIFY_ONSNATCH, PUSHOVER_SOUND, \
            USE_LIBNOTIFY, LIBNOTIFY_NOTIFY_ONSNATCH, LIBNOTIFY_NOTIFY_ONDOWNLOAD, LIBNOTIFY_NOTIFY_ONSUBTITLEDOWNLOAD, USE_NMJ, NMJ_HOST, NMJ_DATABASE, NMJ_MOUNT, USE_NMJv2, NMJv2_HOST, NMJv2_DATABASE, NMJv2_DBLOC, USE_SYNOINDEX, \
            USE_SYNOLOGYNOTIFIER, SYNOLOGYNOTIFIER_NOTIFY_ONSNATCH, SYNOLOGYNOTIFIER_NOTIFY_ONDOWNLOAD, SYNOLOGYNOTIFIER_NOTIFY_ONSUBTITLEDOWNLOAD, \
            USE_EMAIL, EMAIL_HOST, EMAIL_PORT, EMAIL_TLS, EMAIL_USER, EMAIL_PASSWORD, EMAIL_FROM, EMAIL_NOTIFY_ONSNATCH, EMAIL_NOTIFY_ONDOWNLOAD, EMAIL_NOTIFY_ONSUBTITLEDOWNLOAD, EMAIL_LIST, EMAIL_SUBJECT, \
            USE_LISTVIEW, METADATA_KODI, METADATA_KODI_12PLUS, METADATA_MEDIABROWSER, METADATA_PS3, metadata_provider_dict, \
            NEWZBIN, NEWZBIN_USERNAME, NEWZBIN_PASSWORD, GIT_PATH, MOVE_ASSOCIATED_FILES, SYNC_FILES, POSTPONE_IF_SYNC_FILES, POSTPONE_IF_NO_SUBS, dailySearchScheduler, NFO_RENAME, \
            GUI_NAME, HOME_LAYOUT, HISTORY_LAYOUT, DISPLAY_SHOW_SPECIALS, COMING_EPS_LAYOUT, COMING_EPS_SORT, COMING_EPS_DISPLAY_PAUSED, COMING_EPS_MISSED_RANGE, FUZZY_DATING, TRIM_ZERO, DATE_PRESET, TIME_PRESET, TIME_PRESET_W_SECONDS, THEME_NAME, \
            POSTER_SORTBY, POSTER_SORTDIR, HISTORY_LIMIT, CREATE_MISSING_SHOW_DIRS, ADD_SHOWS_WO_DIR, \
<<<<<<< HEAD
            METADATA_WDTV, METADATA_TIVO, METADATA_MEDE8ER, IGNORE_WORDS, PREFERRED_WORDS, UNDESIRED_WORDS, TRACKERS_LIST, IGNORED_SUBS_LIST, REQUIRE_WORDS, CALENDAR_UNPROTECTED, CALENDAR_ICONS, NO_RESTART, \
            USE_SUBTITLES, SUBTITLES_LANGUAGES, SUBTITLES_DIR, SUBTITLES_SERVICES_LIST, SUBTITLES_SERVICES_ENABLED, SUBTITLES_HISTORY, SUBTITLES_FINDER_FREQUENCY, SUBTITLES_MULTI, SUBTITLES_DOWNLOAD_IN_PP, SUBTITLES_KEEP_ONLY_WANTED, EMBEDDED_SUBTITLES_ALL, SUBTITLES_EXTRA_SCRIPTS, SUBTITLES_PRE_SCRIPTS, SUBTITLES_PERFECT_MATCH, subtitlesFinderScheduler, \
            SUBTITLES_HEARING_IMPAIRED, ADDIC7ED_USER, ADDIC7ED_PASS, LEGENDASTV_USER, LEGENDASTV_PASS, OPENSUBTITLES_USER, OPENSUBTITLES_PASS, \
=======
            METADATA_WDTV, METADATA_TIVO, METADATA_MEDE8ER, IGNORE_WORDS, TRACKERS_LIST, IGNORED_SUBS_LIST, REQUIRE_WORDS, CALENDAR_UNPROTECTED, CALENDAR_ICONS, NO_RESTART, \
            USE_SUBTITLES, SUBTITLES_LANGUAGES, SUBTITLES_DIR, SUBTITLES_SERVICES_LIST, SUBTITLES_SERVICES_ENABLED, SUBTITLES_HISTORY, SUBTITLES_FINDER_FREQUENCY, SUBTITLES_MULTI, SUBTITLES_DOWNLOAD_IN_PP, SUBTITLES_KEEP_ONLY_WANTED, EMBEDDED_SUBTITLES_ALL, SUBTITLES_EXTRA_SCRIPTS, SUBTITLES_PERFECT_MATCH, subtitlesFinderScheduler, \
            SUBTITLES_HEARING_IMPAIRED, ADDIC7ED_USER, ADDIC7ED_PASS, ITASA_USER, ITASA_PASS, LEGENDASTV_USER, LEGENDASTV_PASS, OPENSUBTITLES_USER, OPENSUBTITLES_PASS, \
>>>>>>> a18ae553
            USE_FAILED_DOWNLOADS, DELETE_FAILED, ANON_REDIRECT, LOCALHOST_IP, DEBUG, DBDEBUG, DEFAULT_PAGE, PROXY_SETTING, PROXY_INDEXERS, \
            AUTOPOSTPROCESSER_FREQUENCY, SHOWUPDATE_HOUR, \
            ANIME_DEFAULT, NAMING_ANIME, ANIMESUPPORT, USE_ANIDB, ANIDB_USERNAME, ANIDB_PASSWORD, ANIDB_USE_MYLIST, \
            ANIME_SPLIT_HOME, SCENE_DEFAULT, DOWNLOAD_URL, BACKLOG_DAYS, GIT_USERNAME, GIT_PASSWORD, \
            DEVELOPER, gh, DISPLAY_ALL_SEASONS, SSL_VERIFY, NEWS_LAST_READ, NEWS_LATEST, SOCKET_TIMEOUT

        if __INITIALIZED__:
            return False

        CheckSection(CFG, 'General')
        CheckSection(CFG, 'Blackhole')
        CheckSection(CFG, 'Newzbin')
        CheckSection(CFG, 'SABnzbd')
        CheckSection(CFG, 'NZBget')
        CheckSection(CFG, 'KODI')
        CheckSection(CFG, 'PLEX')
        CheckSection(CFG, 'Emby')
        CheckSection(CFG, 'Growl')
        CheckSection(CFG, 'Prowl')
        CheckSection(CFG, 'Twitter')
        CheckSection(CFG, 'Boxcar2')
        CheckSection(CFG, 'NMJ')
        CheckSection(CFG, 'NMJv2')
        CheckSection(CFG, 'Synology')
        CheckSection(CFG, 'SynologyNotifier')
        CheckSection(CFG, 'pyTivo')
        CheckSection(CFG, 'NMA')
        CheckSection(CFG, 'Pushalot')
        CheckSection(CFG, 'Pushbullet')
        CheckSection(CFG, 'Subtitles')
        CheckSection(CFG, 'pyTivo')

        # Need to be before any passwords
        ENCRYPTION_VERSION = check_setting_int(CFG, 'General', 'encryption_version', 0)
        ENCRYPTION_SECRET = check_setting_str(CFG, 'General', 'encryption_secret', helpers.generateCookieSecret(), censor_log=True)

        # git login info
        GIT_USERNAME = check_setting_str(CFG, 'General', 'git_username', '')
        GIT_PASSWORD = check_setting_str(CFG, 'General', 'git_password', '', censor_log=True)
        DEVELOPER = bool(check_setting_int(CFG, 'General', 'developer', 0))

        # debugging
        DEBUG = bool(check_setting_int(CFG, 'General', 'debug', 0))
        DBDEBUG = bool(check_setting_int(CFG, 'General', 'dbdebug', 0))

        DEFAULT_PAGE = check_setting_str(CFG, 'General', 'default_page', 'home')
        if DEFAULT_PAGE not in ('home', 'schedule', 'history', 'news', 'IRC'):
            DEFAULT_PAGE = 'home'

        ACTUAL_LOG_DIR = check_setting_str(CFG, 'General', 'log_dir', 'Logs')
        LOG_DIR = ek(os.path.normpath, ek(os.path.join, DATA_DIR, ACTUAL_LOG_DIR))
        LOG_NR = check_setting_int(CFG, 'General', 'log_nr', 5)  # Default to 5 backup file (sickrage.log.x)
        LOG_SIZE = check_setting_float(CFG, 'General', 'log_size', 10.0)  # Default to max 10MB per logfile

        if LOG_SIZE > 100:
            LOG_SIZE = 10.0
        fileLogging = True

        if not helpers.makeDir(LOG_DIR):
            sys.stderr.write("!!! No log folder, logging to screen only!\n")
            fileLogging = False

        # init logging
        logger.init_logging(console_logging=consoleLogging, file_logging=fileLogging, debug_logging=DEBUG, database_logging=DBDEBUG)

        try:
            if GIT_USERNAME and GIT_PASSWORD:
                gh = Github(login_or_token=GIT_USERNAME, password=GIT_PASSWORD, user_agent="Medusa").get_organization(GIT_ORG).get_repo(GIT_REPO)
        except Exception as error:
            logger.log(u'Unable to setup GitHub properly with your github login. Please check your credentials. Error: {}'.format(error), logger.WARNING)
            gh = None

        if not gh:
            try:
                gh = Github(user_agent="Medusa").get_organization(GIT_ORG).get_repo(GIT_REPO)
            except Exception as error:
                logger.log(u'Unable to setup GitHub properly. GitHub will not be available. Error: {}'.format(error), logger.WARNING)
                gh = None

        # git reset on update
        GIT_RESET = bool(check_setting_int(CFG, 'General', 'git_reset', 1))

        # current git branch
        BRANCH = check_setting_str(CFG, 'General', 'branch', '')

        # git_remote
        GIT_REMOTE = check_setting_str(CFG, 'General', 'git_remote', 'origin')
        GIT_REMOTE_URL = check_setting_str(CFG, 'General', 'git_remote_url',
                                           'https://github.com/%s/%s.git' % (GIT_ORG, GIT_REPO))

        if 'com/sickrage' in GIT_REMOTE_URL.lower():
            GIT_REMOTE_URL = 'https://github.com/PyMedusa/SickRage.git'

        # current commit hash
        CUR_COMMIT_HASH = check_setting_str(CFG, 'General', 'cur_commit_hash', '')

        # current commit branch
        CUR_COMMIT_BRANCH = check_setting_str(CFG, 'General', 'cur_commit_branch', '')

        ACTUAL_CACHE_DIR = check_setting_str(CFG, 'General', 'cache_dir', 'cache')

        # fix bad configs due to buggy code
        if ACTUAL_CACHE_DIR == 'None':
            ACTUAL_CACHE_DIR = 'cache'

        # unless they specify, put the cache dir inside the data dir
        if not ek(os.path.isabs, ACTUAL_CACHE_DIR):
            CACHE_DIR = ek(os.path.join, DATA_DIR, ACTUAL_CACHE_DIR)
        else:
            CACHE_DIR = ACTUAL_CACHE_DIR

        if not helpers.makeDir(CACHE_DIR):
            logger.log(u"!!! Creating local cache dir failed, using system default", logger.ERROR)
            CACHE_DIR = None

        # Check if we need to perform a restore of the cache folder
        try:
            restoreDir = ek(os.path.join, DATA_DIR, 'restore')
            if ek(os.path.exists, restoreDir) and ek(os.path.exists, ek(os.path.join, restoreDir, 'cache')):
                def restoreCache(srcDir, dstDir):
                    def path_leaf(path):
                        head, tail = ek(os.path.split, path)
                        return tail or ek(os.path.basename, head)

                    try:
                        if ek(os.path.isdir, dstDir):
                            bakFilename = '{0}-{1}'.format(path_leaf(dstDir), datetime.datetime.strftime(datetime.datetime.now(), '%Y%m%d_%H%M%S'))
                            shutil.move(dstDir, ek(os.path.join, ek(os.path.dirname, dstDir), bakFilename))

                        shutil.move(srcDir, dstDir)
                        logger.log(u"Restore: restoring cache successful", logger.INFO)
                    except Exception as e:
                        logger.log(u"Restore: restoring cache failed: {0}".format(str(e)), logger.ERROR)

                restoreCache(ek(os.path.join, restoreDir, 'cache'), CACHE_DIR)
        except Exception as e:
            logger.log(u"Restore: restoring cache failed: {0}".format(ex(e)), logger.ERROR)
        finally:
            if ek(os.path.exists, ek(os.path.join, DATA_DIR, 'restore')):
                try:
                    shutil.rmtree(ek(os.path.join, DATA_DIR, 'restore'))
                except Exception as e:
                    logger.log(u"Restore: Unable to remove the restore directory: {0}".format(ex(e)), logger.ERROR)

                for cleanupDir in ['mako', 'sessions', 'indexers', 'rss']:
                    try:
                        shutil.rmtree(ek(os.path.join, CACHE_DIR, cleanupDir))
                    except Exception as e:
                        if cleanupDir not in ['rss', 'sessions', 'indexers']:
                            logger.log(u"Restore: Unable to remove the cache/{0} directory: {1}".format(cleanupDir, ex(e)), logger.WARNING)

        GUI_NAME = check_setting_str(CFG, 'GUI', 'gui_name', 'slick')

        THEME_NAME = check_setting_str(CFG, 'GUI', 'theme_name', 'dark')

        SOCKET_TIMEOUT = check_setting_int(CFG, 'General', 'socket_timeout', 30)
        socket.setdefaulttimeout(SOCKET_TIMEOUT)

        try:
            WEB_PORT = check_setting_int(CFG, 'General', 'web_port', 8081)
        except Exception:
            WEB_PORT = 8081

        if WEB_PORT < 21 or WEB_PORT > 65535:
            WEB_PORT = 8081

        WEB_HOST = check_setting_str(CFG, 'General', 'web_host', '0.0.0.0')
        WEB_IPV6 = bool(check_setting_int(CFG, 'General', 'web_ipv6', 0))
        WEB_ROOT = check_setting_str(CFG, 'General', 'web_root', '').rstrip("/")
        WEB_LOG = bool(check_setting_int(CFG, 'General', 'web_log', 0))
        WEB_USERNAME = check_setting_str(CFG, 'General', 'web_username', '', censor_log=True)
        WEB_PASSWORD = check_setting_str(CFG, 'General', 'web_password', '', censor_log=True)
        WEB_COOKIE_SECRET = check_setting_str(CFG, 'General', 'web_cookie_secret', helpers.generateCookieSecret(), censor_log=True)
        if not WEB_COOKIE_SECRET:
            WEB_COOKIE_SECRET = helpers.generateCookieSecret()

        WEB_USE_GZIP = bool(check_setting_int(CFG, 'General', 'web_use_gzip', 1))

        SSL_VERIFY = bool(check_setting_int(CFG, 'General', 'ssl_verify', 1))

        INDEXER_DEFAULT_LANGUAGE = check_setting_str(CFG, 'General', 'indexerDefaultLang', 'en')
        EP_DEFAULT_DELETED_STATUS = check_setting_int(CFG, 'General', 'ep_default_deleted_status', 6)

        LAUNCH_BROWSER = bool(check_setting_int(CFG, 'General', 'launch_browser', 1))

        DOWNLOAD_URL = check_setting_str(CFG, 'General', 'download_url', "")

        LOCALHOST_IP = check_setting_str(CFG, 'General', 'localhost_ip', '')

        CPU_PRESET = check_setting_str(CFG, 'General', 'cpu_preset', 'NORMAL')

        ANON_REDIRECT = check_setting_str(CFG, 'General', 'anon_redirect', 'http://dereferer.org/?')
        PROXY_SETTING = check_setting_str(CFG, 'General', 'proxy_setting', '')
        PROXY_INDEXERS = bool(check_setting_int(CFG, 'General', 'proxy_indexers', 1))

        # attempt to help prevent users from breaking links by using a bad url
        if not ANON_REDIRECT.endswith('?'):
            ANON_REDIRECT = ''

        TRASH_REMOVE_SHOW = bool(check_setting_int(CFG, 'General', 'trash_remove_show', 0))
        TRASH_ROTATE_LOGS = bool(check_setting_int(CFG, 'General', 'trash_rotate_logs', 0))

        SORT_ARTICLE = bool(check_setting_int(CFG, 'General', 'sort_article', 0))

        API_KEY = check_setting_str(CFG, 'General', 'api_key', '', censor_log=True)

        ENABLE_HTTPS = bool(check_setting_int(CFG, 'General', 'enable_https', 0))

        NOTIFY_ON_LOGIN = bool(check_setting_int(CFG, 'General', 'notify_on_login', 0))

        HTTPS_CERT = check_setting_str(CFG, 'General', 'https_cert', 'server.crt')
        HTTPS_KEY = check_setting_str(CFG, 'General', 'https_key', 'server.key')

        HANDLE_REVERSE_PROXY = bool(check_setting_int(CFG, 'General', 'handle_reverse_proxy', 0))

        ROOT_DIRS = check_setting_str(CFG, 'General', 'root_dirs', '')
        if not re.match(r'\d+\|[^|]+(?:\|[^|]+)*', ROOT_DIRS):
            ROOT_DIRS = ''

        QUALITY_DEFAULT = check_setting_int(CFG, 'General', 'quality_default', SD)
        STATUS_DEFAULT = check_setting_int(CFG, 'General', 'status_default', SKIPPED)
        STATUS_DEFAULT_AFTER = check_setting_int(CFG, 'General', 'status_default_after', WANTED)
        VERSION_NOTIFY = bool(check_setting_int(CFG, 'General', 'version_notify', 1))
        AUTO_UPDATE = bool(check_setting_int(CFG, 'General', 'auto_update', 0))
        NOTIFY_ON_UPDATE = bool(check_setting_int(CFG, 'General', 'notify_on_update', 1))
        FLATTEN_FOLDERS_DEFAULT = bool(check_setting_int(CFG, 'General', 'flatten_folders_default', 0))
        INDEXER_DEFAULT = check_setting_int(CFG, 'General', 'indexer_default', 0)
        INDEXER_TIMEOUT = check_setting_int(CFG, 'General', 'indexer_timeout', 20)
        ANIME_DEFAULT = bool(check_setting_int(CFG, 'General', 'anime_default', 0))
        SCENE_DEFAULT = bool(check_setting_int(CFG, 'General', 'scene_default', 0))

        PROVIDER_ORDER = check_setting_str(CFG, 'General', 'provider_order', '').split()

        NAMING_PATTERN = check_setting_str(CFG, 'General', 'naming_pattern', 'Season %0S/%SN - S%0SE%0E - %EN')
        NAMING_ABD_PATTERN = check_setting_str(CFG, 'General', 'naming_abd_pattern', '%SN - %A.D - %EN')
        NAMING_CUSTOM_ABD = bool(check_setting_int(CFG, 'General', 'naming_custom_abd', 0))
        NAMING_SPORTS_PATTERN = check_setting_str(CFG, 'General', 'naming_sports_pattern', '%SN - %A-D - %EN')
        NAMING_ANIME_PATTERN = check_setting_str(CFG, 'General', 'naming_anime_pattern',
                                                 'Season %0S/%SN - S%0SE%0E - %EN')
        NAMING_ANIME = check_setting_int(CFG, 'General', 'naming_anime', 3)
        NAMING_CUSTOM_SPORTS = bool(check_setting_int(CFG, 'General', 'naming_custom_sports', 0))
        NAMING_CUSTOM_ANIME = bool(check_setting_int(CFG, 'General', 'naming_custom_anime', 0))
        NAMING_MULTI_EP = check_setting_int(CFG, 'General', 'naming_multi_ep', 1)
        NAMING_ANIME_MULTI_EP = check_setting_int(CFG, 'General', 'naming_anime_multi_ep', 1)
        NAMING_FORCE_FOLDERS = naming.check_force_season_folders()
        NAMING_STRIP_YEAR = bool(check_setting_int(CFG, 'General', 'naming_strip_year', 0))

        USE_NZBS = bool(check_setting_int(CFG, 'General', 'use_nzbs', 0))
        USE_TORRENTS = bool(check_setting_int(CFG, 'General', 'use_torrents', 1))

        NZB_METHOD = check_setting_str(CFG, 'General', 'nzb_method', 'blackhole')
        if NZB_METHOD not in ('blackhole', 'sabnzbd', 'nzbget'):
            NZB_METHOD = 'blackhole'

        TORRENT_METHOD = check_setting_str(CFG, 'General', 'torrent_method', 'blackhole')
        if TORRENT_METHOD not in ('blackhole', 'utorrent', 'transmission', 'deluge', 'deluged', 'download_station', 'rtorrent', 'qbittorrent', 'mlnet'):
            TORRENT_METHOD = 'blackhole'

        DOWNLOAD_PROPERS = bool(check_setting_int(CFG, 'General', 'download_propers', 1))
        CHECK_PROPERS_INTERVAL = check_setting_str(CFG, 'General', 'check_propers_interval', '')
        if CHECK_PROPERS_INTERVAL not in ('15m', '45m', '90m', '4h', 'daily'):
            CHECK_PROPERS_INTERVAL = 'daily'

        RANDOMIZE_PROVIDERS = bool(check_setting_int(CFG, 'General', 'randomize_providers', 0))

        ALLOW_HIGH_PRIORITY = bool(check_setting_int(CFG, 'General', 'allow_high_priority', 1))

        SKIP_REMOVED_FILES = bool(check_setting_int(CFG, 'General', 'skip_removed_files', 0))

        ALLOWED_EXTENSIONS = check_setting_str(CFG, 'General', 'allowed_extensions', ALLOWED_EXTENSIONS)

        USENET_RETENTION = check_setting_int(CFG, 'General', 'usenet_retention', 500)

        AUTOPOSTPROCESSER_FREQUENCY = check_setting_int(CFG, 'General', 'autopostprocesser_frequency',
                                                        DEFAULT_AUTOPOSTPROCESSER_FREQUENCY)
        if AUTOPOSTPROCESSER_FREQUENCY < MIN_AUTOPOSTPROCESSER_FREQUENCY:
            AUTOPOSTPROCESSER_FREQUENCY = MIN_AUTOPOSTPROCESSER_FREQUENCY

        DAILYSEARCH_FREQUENCY = check_setting_int(CFG, 'General', 'dailysearch_frequency',
                                                  DEFAULT_DAILYSEARCH_FREQUENCY)
        if DAILYSEARCH_FREQUENCY < MIN_DAILYSEARCH_FREQUENCY:
            DAILYSEARCH_FREQUENCY = MIN_DAILYSEARCH_FREQUENCY

        MIN_BACKLOG_FREQUENCY = get_backlog_cycle_time()
        BACKLOG_FREQUENCY = check_setting_int(CFG, 'General', 'backlog_frequency', DEFAULT_BACKLOG_FREQUENCY)
        if BACKLOG_FREQUENCY < MIN_BACKLOG_FREQUENCY:
            BACKLOG_FREQUENCY = MIN_BACKLOG_FREQUENCY

        UPDATE_FREQUENCY = check_setting_int(CFG, 'General', 'update_frequency', DEFAULT_UPDATE_FREQUENCY)
        if UPDATE_FREQUENCY < MIN_UPDATE_FREQUENCY:
            UPDATE_FREQUENCY = MIN_UPDATE_FREQUENCY

        SHOWUPDATE_HOUR = check_setting_int(CFG, 'General', 'showupdate_hour', DEFAULT_SHOWUPDATE_HOUR)
        if SHOWUPDATE_HOUR > 23:
            SHOWUPDATE_HOUR = 0
        elif SHOWUPDATE_HOUR < 0:
            SHOWUPDATE_HOUR = 0

        BACKLOG_DAYS = check_setting_int(CFG, 'General', 'backlog_days', 7)

        NEWS_LAST_READ = check_setting_str(CFG, 'General', 'news_last_read', '1970-01-01')
        NEWS_LATEST = NEWS_LAST_READ

        NZB_DIR = check_setting_str(CFG, 'Blackhole', 'nzb_dir', '')
        TORRENT_DIR = check_setting_str(CFG, 'Blackhole', 'torrent_dir', '')

        TV_DOWNLOAD_DIR = check_setting_str(CFG, 'General', 'tv_download_dir', '')
        PROCESS_AUTOMATICALLY = bool(check_setting_int(CFG, 'General', 'process_automatically', 0))
        NO_DELETE = bool(check_setting_int(CFG, 'General', 'no_delete', 0))
        UNPACK = bool(check_setting_int(CFG, 'General', 'unpack', 0))
        RENAME_EPISODES = bool(check_setting_int(CFG, 'General', 'rename_episodes', 1))
        AIRDATE_EPISODES = bool(check_setting_int(CFG, 'General', 'airdate_episodes', 0))
        FILE_TIMESTAMP_TIMEZONE = check_setting_str(CFG, 'General', 'file_timestamp_timezone', 'network')
        KEEP_PROCESSED_DIR = bool(check_setting_int(CFG, 'General', 'keep_processed_dir', 1))
        PROCESS_METHOD = check_setting_str(CFG, 'General', 'process_method', 'copy' if KEEP_PROCESSED_DIR else 'move')
        DELRARCONTENTS = bool(check_setting_int(CFG, 'General', 'del_rar_contents', 0))
        MOVE_ASSOCIATED_FILES = bool(check_setting_int(CFG, 'General', 'move_associated_files', 0))
        POSTPONE_IF_SYNC_FILES = bool(check_setting_int(CFG, 'General', 'postpone_if_sync_files', 1))
        POSTPONE_IF_NO_SUBS = bool(check_setting_int(CFG, 'General', 'postpone_if_no_subs', 0))
        SYNC_FILES = check_setting_str(CFG, 'General', 'sync_files', SYNC_FILES)
        NFO_RENAME = bool(check_setting_int(CFG, 'General', 'nfo_rename', 1))
        CREATE_MISSING_SHOW_DIRS = bool(check_setting_int(CFG, 'General', 'create_missing_show_dirs', 0))
        ADD_SHOWS_WO_DIR = bool(check_setting_int(CFG, 'General', 'add_shows_wo_dir', 0))

        NZBS = bool(check_setting_int(CFG, 'NZBs', 'nzbs', 0))
        NZBS_UID = check_setting_str(CFG, 'NZBs', 'nzbs_uid', '', censor_log=True)
        NZBS_HASH = check_setting_str(CFG, 'NZBs', 'nzbs_hash', '', censor_log=True)

        NEWZBIN = bool(check_setting_int(CFG, 'Newzbin', 'newzbin', 0))
        NEWZBIN_USERNAME = check_setting_str(CFG, 'Newzbin', 'newzbin_username', '', censor_log=True)
        NEWZBIN_PASSWORD = check_setting_str(CFG, 'Newzbin', 'newzbin_password', '', censor_log=True)

        SAB_USERNAME = check_setting_str(CFG, 'SABnzbd', 'sab_username', '', censor_log=True)
        SAB_PASSWORD = check_setting_str(CFG, 'SABnzbd', 'sab_password', '', censor_log=True)
        SAB_APIKEY = check_setting_str(CFG, 'SABnzbd', 'sab_apikey', '', censor_log=True)
        SAB_CATEGORY = check_setting_str(CFG, 'SABnzbd', 'sab_category', 'tv')
        SAB_CATEGORY_BACKLOG = check_setting_str(CFG, 'SABnzbd', 'sab_category_backlog', SAB_CATEGORY)
        SAB_CATEGORY_ANIME = check_setting_str(CFG, 'SABnzbd', 'sab_category_anime', 'anime')
        SAB_CATEGORY_ANIME_BACKLOG = check_setting_str(CFG, 'SABnzbd', 'sab_category_anime_backlog', SAB_CATEGORY_ANIME)
        SAB_HOST = check_setting_str(CFG, 'SABnzbd', 'sab_host', '')
        SAB_FORCED = bool(check_setting_int(CFG, 'SABnzbd', 'sab_forced', 0))

        NZBGET_USERNAME = check_setting_str(CFG, 'NZBget', 'nzbget_username', 'nzbget', censor_log=True)
        NZBGET_PASSWORD = check_setting_str(CFG, 'NZBget', 'nzbget_password', 'tegbzn6789', censor_log=True)
        NZBGET_CATEGORY = check_setting_str(CFG, 'NZBget', 'nzbget_category', 'tv')
        NZBGET_CATEGORY_BACKLOG = check_setting_str(CFG, 'NZBget', 'nzbget_category_backlog', NZBGET_CATEGORY)
        NZBGET_CATEGORY_ANIME = check_setting_str(CFG, 'NZBget', 'nzbget_category_anime', 'anime')
        NZBGET_CATEGORY_ANIME_BACKLOG = check_setting_str(CFG, 'NZBget', 'nzbget_category_anime_backlog', NZBGET_CATEGORY_ANIME)
        NZBGET_HOST = check_setting_str(CFG, 'NZBget', 'nzbget_host', '')
        NZBGET_USE_HTTPS = bool(check_setting_int(CFG, 'NZBget', 'nzbget_use_https', 0))
        NZBGET_PRIORITY = check_setting_int(CFG, 'NZBget', 'nzbget_priority', 100)

        TORRENT_USERNAME = check_setting_str(CFG, 'TORRENT', 'torrent_username', '', censor_log=True)
        TORRENT_PASSWORD = check_setting_str(CFG, 'TORRENT', 'torrent_password', '', censor_log=True)
        TORRENT_HOST = check_setting_str(CFG, 'TORRENT', 'torrent_host', '')
        TORRENT_PATH = check_setting_str(CFG, 'TORRENT', 'torrent_path', '')
        TORRENT_SEED_TIME = check_setting_int(CFG, 'TORRENT', 'torrent_seed_time', 0)
        TORRENT_PAUSED = bool(check_setting_int(CFG, 'TORRENT', 'torrent_paused', 0))
        TORRENT_HIGH_BANDWIDTH = bool(check_setting_int(CFG, 'TORRENT', 'torrent_high_bandwidth', 0))
        TORRENT_LABEL = check_setting_str(CFG, 'TORRENT', 'torrent_label', '')
        TORRENT_LABEL_ANIME = check_setting_str(CFG, 'TORRENT', 'torrent_label_anime', '')
        TORRENT_VERIFY_CERT = bool(check_setting_int(CFG, 'TORRENT', 'torrent_verify_cert', 0))
        TORRENT_RPCURL = check_setting_str(CFG, 'TORRENT', 'torrent_rpcurl', 'transmission')
        TORRENT_AUTH_TYPE = check_setting_str(CFG, 'TORRENT', 'torrent_auth_type', '')

        USE_KODI = bool(check_setting_int(CFG, 'KODI', 'use_kodi', 0))
        KODI_ALWAYS_ON = bool(check_setting_int(CFG, 'KODI', 'kodi_always_on', 1))
        KODI_NOTIFY_ONSNATCH = bool(check_setting_int(CFG, 'KODI', 'kodi_notify_onsnatch', 0))
        KODI_NOTIFY_ONDOWNLOAD = bool(check_setting_int(CFG, 'KODI', 'kodi_notify_ondownload', 0))
        KODI_NOTIFY_ONSUBTITLEDOWNLOAD = bool(check_setting_int(CFG, 'KODI', 'kodi_notify_onsubtitledownload', 0))
        KODI_UPDATE_LIBRARY = bool(check_setting_int(CFG, 'KODI', 'kodi_update_library', 0))
        KODI_UPDATE_FULL = bool(check_setting_int(CFG, 'KODI', 'kodi_update_full', 0))
        KODI_UPDATE_ONLYFIRST = bool(check_setting_int(CFG, 'KODI', 'kodi_update_onlyfirst', 0))
        KODI_HOST = check_setting_str(CFG, 'KODI', 'kodi_host', '')
        KODI_USERNAME = check_setting_str(CFG, 'KODI', 'kodi_username', '', censor_log=True)
        KODI_PASSWORD = check_setting_str(CFG, 'KODI', 'kodi_password', '', censor_log=True)

        USE_PLEX_SERVER = bool(check_setting_int(CFG, 'Plex', 'use_plex_server', 0))
        PLEX_NOTIFY_ONSNATCH = bool(check_setting_int(CFG, 'Plex', 'plex_notify_onsnatch', 0))
        PLEX_NOTIFY_ONDOWNLOAD = bool(check_setting_int(CFG, 'Plex', 'plex_notify_ondownload', 0))
        PLEX_NOTIFY_ONSUBTITLEDOWNLOAD = bool(check_setting_int(CFG, 'Plex', 'plex_notify_onsubtitledownload', 0))
        PLEX_UPDATE_LIBRARY = bool(check_setting_int(CFG, 'Plex', 'plex_update_library', 0))
        PLEX_SERVER_HOST = check_setting_str(CFG, 'Plex', 'plex_server_host', '')
        PLEX_SERVER_TOKEN = check_setting_str(CFG, 'Plex', 'plex_server_token', '')
        PLEX_CLIENT_HOST = check_setting_str(CFG, 'Plex', 'plex_client_host', '')
        PLEX_SERVER_USERNAME = check_setting_str(CFG, 'Plex', 'plex_server_username', '', censor_log=True)
        PLEX_SERVER_PASSWORD = check_setting_str(CFG, 'Plex', 'plex_server_password', '', censor_log=True)
        USE_PLEX_CLIENT = bool(check_setting_int(CFG, 'Plex', 'use_plex_client', 0))
        PLEX_CLIENT_USERNAME = check_setting_str(CFG, 'Plex', 'plex_client_username', '', censor_log=True)
        PLEX_CLIENT_PASSWORD = check_setting_str(CFG, 'Plex', 'plex_client_password', '', censor_log=True)
        PLEX_SERVER_HTTPS = bool(check_setting_int(CFG, 'Plex', 'plex_server_https', 0))

        USE_EMBY = bool(check_setting_int(CFG, 'Emby', 'use_emby', 0))
        EMBY_HOST = check_setting_str(CFG, 'Emby', 'emby_host', '')
        EMBY_APIKEY = check_setting_str(CFG, 'Emby', 'emby_apikey', '')

        USE_GROWL = bool(check_setting_int(CFG, 'Growl', 'use_growl', 0))
        GROWL_NOTIFY_ONSNATCH = bool(check_setting_int(CFG, 'Growl', 'growl_notify_onsnatch', 0))
        GROWL_NOTIFY_ONDOWNLOAD = bool(check_setting_int(CFG, 'Growl', 'growl_notify_ondownload', 0))
        GROWL_NOTIFY_ONSUBTITLEDOWNLOAD = bool(check_setting_int(CFG, 'Growl', 'growl_notify_onsubtitledownload', 0))
        GROWL_HOST = check_setting_str(CFG, 'Growl', 'growl_host', '')
        GROWL_PASSWORD = check_setting_str(CFG, 'Growl', 'growl_password', '', censor_log=True)

        USE_FREEMOBILE = bool(check_setting_int(CFG, 'FreeMobile', 'use_freemobile', 0))
        FREEMOBILE_NOTIFY_ONSNATCH = bool(check_setting_int(CFG, 'FreeMobile', 'freemobile_notify_onsnatch', 0))
        FREEMOBILE_NOTIFY_ONDOWNLOAD = bool(check_setting_int(CFG, 'FreeMobile', 'freemobile_notify_ondownload', 0))
        FREEMOBILE_NOTIFY_ONSUBTITLEDOWNLOAD = bool(check_setting_int(CFG, 'FreeMobile', 'freemobile_notify_onsubtitledownload', 0))
        FREEMOBILE_ID = check_setting_str(CFG, 'FreeMobile', 'freemobile_id', '')
        FREEMOBILE_APIKEY = check_setting_str(CFG, 'FreeMobile', 'freemobile_apikey', '')

        USE_TELEGRAM = bool(check_setting_int(CFG, 'Telegram', 'use_telegram', 0))
        TELEGRAM_NOTIFY_ONSNATCH = bool(check_setting_int(CFG, 'Telegram', 'telegram_notify_onsnatch', 0))
        TELEGRAM_NOTIFY_ONDOWNLOAD = bool(check_setting_int(CFG, 'Telegram', 'telegram_notify_ondownload', 0))
        TELEGRAM_NOTIFY_ONSUBTITLEDOWNLOAD = bool(check_setting_int(CFG, 'Telegram', 'telegram_notify_onsubtitledownload', 0))
        TELEGRAM_ID = check_setting_str(CFG, 'Telegram', 'telegram_id', '')
        TELEGRAM_APIKEY = check_setting_str(CFG, 'Telegram', 'telegram_apikey', '')

        USE_PROWL = bool(check_setting_int(CFG, 'Prowl', 'use_prowl', 0))
        PROWL_NOTIFY_ONSNATCH = bool(check_setting_int(CFG, 'Prowl', 'prowl_notify_onsnatch', 0))
        PROWL_NOTIFY_ONDOWNLOAD = bool(check_setting_int(CFG, 'Prowl', 'prowl_notify_ondownload', 0))
        PROWL_NOTIFY_ONSUBTITLEDOWNLOAD = bool(check_setting_int(CFG, 'Prowl', 'prowl_notify_onsubtitledownload', 0))
        PROWL_API = check_setting_str(CFG, 'Prowl', 'prowl_api', '', censor_log=True)
        PROWL_PRIORITY = check_setting_str(CFG, 'Prowl', 'prowl_priority', "0")
        PROWL_MESSAGE_TITLE = check_setting_str(CFG, 'Prowl', 'prowl_message_title', "Medusa")

        USE_TWITTER = bool(check_setting_int(CFG, 'Twitter', 'use_twitter', 0))
        TWITTER_NOTIFY_ONSNATCH = bool(check_setting_int(CFG, 'Twitter', 'twitter_notify_onsnatch', 0))
        TWITTER_NOTIFY_ONDOWNLOAD = bool(check_setting_int(CFG, 'Twitter', 'twitter_notify_ondownload', 0))
        TWITTER_NOTIFY_ONSUBTITLEDOWNLOAD = bool(
            check_setting_int(CFG, 'Twitter', 'twitter_notify_onsubtitledownload', 0))
        TWITTER_USERNAME = check_setting_str(CFG, 'Twitter', 'twitter_username', '', censor_log=True)
        TWITTER_PASSWORD = check_setting_str(CFG, 'Twitter', 'twitter_password', '', censor_log=True)
        TWITTER_PREFIX = check_setting_str(CFG, 'Twitter', 'twitter_prefix', GIT_REPO)
        TWITTER_DMTO = check_setting_str(CFG, 'Twitter', 'twitter_dmto', '')
        TWITTER_USEDM = bool(check_setting_int(CFG, 'Twitter', 'twitter_usedm', 0))

        USE_BOXCAR2 = bool(check_setting_int(CFG, 'Boxcar2', 'use_boxcar2', 0))
        BOXCAR2_NOTIFY_ONSNATCH = bool(check_setting_int(CFG, 'Boxcar2', 'boxcar2_notify_onsnatch', 0))
        BOXCAR2_NOTIFY_ONDOWNLOAD = bool(check_setting_int(CFG, 'Boxcar2', 'boxcar2_notify_ondownload', 0))
        BOXCAR2_NOTIFY_ONSUBTITLEDOWNLOAD = bool(check_setting_int(CFG, 'Boxcar2', 'boxcar2_notify_onsubtitledownload', 0))
        BOXCAR2_ACCESSTOKEN = check_setting_str(CFG, 'Boxcar2', 'boxcar2_accesstoken', '', censor_log=True)

        USE_PUSHOVER = bool(check_setting_int(CFG, 'Pushover', 'use_pushover', 0))
        PUSHOVER_NOTIFY_ONSNATCH = bool(check_setting_int(CFG, 'Pushover', 'pushover_notify_onsnatch', 0))
        PUSHOVER_NOTIFY_ONDOWNLOAD = bool(check_setting_int(CFG, 'Pushover', 'pushover_notify_ondownload', 0))
        PUSHOVER_NOTIFY_ONSUBTITLEDOWNLOAD = bool(check_setting_int(CFG, 'Pushover', 'pushover_notify_onsubtitledownload', 0))
        PUSHOVER_USERKEY = check_setting_str(CFG, 'Pushover', 'pushover_userkey', '', censor_log=True)
        PUSHOVER_APIKEY = check_setting_str(CFG, 'Pushover', 'pushover_apikey', '', censor_log=True)
        PUSHOVER_DEVICE = check_setting_str(CFG, 'Pushover', 'pushover_device', '')
        PUSHOVER_SOUND = check_setting_str(CFG, 'Pushover', 'pushover_sound', 'pushover')

        USE_LIBNOTIFY = bool(check_setting_int(CFG, 'Libnotify', 'use_libnotify', 0))
        LIBNOTIFY_NOTIFY_ONSNATCH = bool(check_setting_int(CFG, 'Libnotify', 'libnotify_notify_onsnatch', 0))
        LIBNOTIFY_NOTIFY_ONDOWNLOAD = bool(check_setting_int(CFG, 'Libnotify', 'libnotify_notify_ondownload', 0))
        LIBNOTIFY_NOTIFY_ONSUBTITLEDOWNLOAD = bool(check_setting_int(CFG, 'Libnotify', 'libnotify_notify_onsubtitledownload', 0))

        USE_NMJ = bool(check_setting_int(CFG, 'NMJ', 'use_nmj', 0))
        NMJ_HOST = check_setting_str(CFG, 'NMJ', 'nmj_host', '')
        NMJ_DATABASE = check_setting_str(CFG, 'NMJ', 'nmj_database', '')
        NMJ_MOUNT = check_setting_str(CFG, 'NMJ', 'nmj_mount', '')

        USE_NMJv2 = bool(check_setting_int(CFG, 'NMJv2', 'use_nmjv2', 0))
        NMJv2_HOST = check_setting_str(CFG, 'NMJv2', 'nmjv2_host', '')
        NMJv2_DATABASE = check_setting_str(CFG, 'NMJv2', 'nmjv2_database', '')
        NMJv2_DBLOC = check_setting_str(CFG, 'NMJv2', 'nmjv2_dbloc', '')

        USE_SYNOINDEX = bool(check_setting_int(CFG, 'Synology', 'use_synoindex', 0))

        USE_SYNOLOGYNOTIFIER = bool(check_setting_int(CFG, 'SynologyNotifier', 'use_synologynotifier', 0))
        SYNOLOGYNOTIFIER_NOTIFY_ONSNATCH = bool(
            check_setting_int(CFG, 'SynologyNotifier', 'synologynotifier_notify_onsnatch', 0))
        SYNOLOGYNOTIFIER_NOTIFY_ONDOWNLOAD = bool(
            check_setting_int(CFG, 'SynologyNotifier', 'synologynotifier_notify_ondownload', 0))
        SYNOLOGYNOTIFIER_NOTIFY_ONSUBTITLEDOWNLOAD = bool(
            check_setting_int(CFG, 'SynologyNotifier', 'synologynotifier_notify_onsubtitledownload', 0))

        USE_TRAKT = bool(check_setting_int(CFG, 'Trakt', 'use_trakt', 0))
        TRAKT_USERNAME = check_setting_str(CFG, 'Trakt', 'trakt_username', '', censor_log=True)
        TRAKT_ACCESS_TOKEN = check_setting_str(CFG, 'Trakt', 'trakt_access_token', '', censor_log=True)
        TRAKT_REFRESH_TOKEN = check_setting_str(CFG, 'Trakt', 'trakt_refresh_token', '', censor_log=True)
        TRAKT_REMOVE_WATCHLIST = bool(check_setting_int(CFG, 'Trakt', 'trakt_remove_watchlist', 0))
        TRAKT_REMOVE_SERIESLIST = bool(check_setting_int(CFG, 'Trakt', 'trakt_remove_serieslist', 0))
        TRAKT_REMOVE_SHOW_FROM_SICKRAGE = bool(check_setting_int(CFG, 'Trakt', 'trakt_remove_show_from_sickrage', 0))
        TRAKT_SYNC_WATCHLIST = bool(check_setting_int(CFG, 'Trakt', 'trakt_sync_watchlist', 0))
        TRAKT_METHOD_ADD = check_setting_int(CFG, 'Trakt', 'trakt_method_add', 0)
        TRAKT_START_PAUSED = bool(check_setting_int(CFG, 'Trakt', 'trakt_start_paused', 0))
        TRAKT_USE_RECOMMENDED = bool(check_setting_int(CFG, 'Trakt', 'trakt_use_recommended', 0))
        TRAKT_SYNC = bool(check_setting_int(CFG, 'Trakt', 'trakt_sync', 0))
        TRAKT_SYNC_REMOVE = bool(check_setting_int(CFG, 'Trakt', 'trakt_sync_remove', 0))
        TRAKT_DEFAULT_INDEXER = check_setting_int(CFG, 'Trakt', 'trakt_default_indexer', 1)
        TRAKT_TIMEOUT = check_setting_int(CFG, 'Trakt', 'trakt_timeout', 30)
        TRAKT_BLACKLIST_NAME = check_setting_str(CFG, 'Trakt', 'trakt_blacklist_name', '')

        USE_PYTIVO = bool(check_setting_int(CFG, 'pyTivo', 'use_pytivo', 0))
        PYTIVO_NOTIFY_ONSNATCH = bool(check_setting_int(CFG, 'pyTivo', 'pytivo_notify_onsnatch', 0))
        PYTIVO_NOTIFY_ONDOWNLOAD = bool(check_setting_int(CFG, 'pyTivo', 'pytivo_notify_ondownload', 0))
        PYTIVO_NOTIFY_ONSUBTITLEDOWNLOAD = bool(check_setting_int(CFG, 'pyTivo', 'pytivo_notify_onsubtitledownload', 0))
        PYTIVO_UPDATE_LIBRARY = bool(check_setting_int(CFG, 'pyTivo', 'pyTivo_update_library', 0))
        PYTIVO_HOST = check_setting_str(CFG, 'pyTivo', 'pytivo_host', '')
        PYTIVO_SHARE_NAME = check_setting_str(CFG, 'pyTivo', 'pytivo_share_name', '')
        PYTIVO_TIVO_NAME = check_setting_str(CFG, 'pyTivo', 'pytivo_tivo_name', '')

        USE_NMA = bool(check_setting_int(CFG, 'NMA', 'use_nma', 0))
        NMA_NOTIFY_ONSNATCH = bool(check_setting_int(CFG, 'NMA', 'nma_notify_onsnatch', 0))
        NMA_NOTIFY_ONDOWNLOAD = bool(check_setting_int(CFG, 'NMA', 'nma_notify_ondownload', 0))
        NMA_NOTIFY_ONSUBTITLEDOWNLOAD = bool(check_setting_int(CFG, 'NMA', 'nma_notify_onsubtitledownload', 0))
        NMA_API = check_setting_str(CFG, 'NMA', 'nma_api', '', censor_log=True)
        NMA_PRIORITY = check_setting_str(CFG, 'NMA', 'nma_priority', "0")

        USE_PUSHALOT = bool(check_setting_int(CFG, 'Pushalot', 'use_pushalot', 0))
        PUSHALOT_NOTIFY_ONSNATCH = bool(check_setting_int(CFG, 'Pushalot', 'pushalot_notify_onsnatch', 0))
        PUSHALOT_NOTIFY_ONDOWNLOAD = bool(check_setting_int(CFG, 'Pushalot', 'pushalot_notify_ondownload', 0))
        PUSHALOT_NOTIFY_ONSUBTITLEDOWNLOAD = bool(
            check_setting_int(CFG, 'Pushalot', 'pushalot_notify_onsubtitledownload', 0))
        PUSHALOT_AUTHORIZATIONTOKEN = check_setting_str(CFG, 'Pushalot', 'pushalot_authorizationtoken', '', censor_log=True)

        USE_PUSHBULLET = bool(check_setting_int(CFG, 'Pushbullet', 'use_pushbullet', 0))
        PUSHBULLET_NOTIFY_ONSNATCH = bool(check_setting_int(CFG, 'Pushbullet', 'pushbullet_notify_onsnatch', 0))
        PUSHBULLET_NOTIFY_ONDOWNLOAD = bool(check_setting_int(CFG, 'Pushbullet', 'pushbullet_notify_ondownload', 0))
        PUSHBULLET_NOTIFY_ONSUBTITLEDOWNLOAD = bool(
            check_setting_int(CFG, 'Pushbullet', 'pushbullet_notify_onsubtitledownload', 0))
        PUSHBULLET_API = check_setting_str(CFG, 'Pushbullet', 'pushbullet_api', '', censor_log=True)
        PUSHBULLET_DEVICE = check_setting_str(CFG, 'Pushbullet', 'pushbullet_device', '')

        USE_EMAIL = bool(check_setting_int(CFG, 'Email', 'use_email', 0))
        EMAIL_NOTIFY_ONSNATCH = bool(check_setting_int(CFG, 'Email', 'email_notify_onsnatch', 0))
        EMAIL_NOTIFY_ONDOWNLOAD = bool(check_setting_int(CFG, 'Email', 'email_notify_ondownload', 0))
        EMAIL_NOTIFY_ONSUBTITLEDOWNLOAD = bool(check_setting_int(CFG, 'Email', 'email_notify_onsubtitledownload', 0))
        EMAIL_HOST = check_setting_str(CFG, 'Email', 'email_host', '')
        EMAIL_PORT = check_setting_int(CFG, 'Email', 'email_port', 25)
        EMAIL_TLS = bool(check_setting_int(CFG, 'Email', 'email_tls', 0))
        EMAIL_USER = check_setting_str(CFG, 'Email', 'email_user', '', censor_log=True)
        EMAIL_PASSWORD = check_setting_str(CFG, 'Email', 'email_password', '', censor_log=True)
        EMAIL_FROM = check_setting_str(CFG, 'Email', 'email_from', '')
        EMAIL_LIST = check_setting_str(CFG, 'Email', 'email_list', '')
        EMAIL_SUBJECT = check_setting_str(CFG, 'Email', 'email_subject', '')

        USE_SUBTITLES = bool(check_setting_int(CFG, 'Subtitles', 'use_subtitles', 0))
        SUBTITLES_LANGUAGES = check_setting_str(CFG, 'Subtitles', 'subtitles_languages', '').split(',')
        if SUBTITLES_LANGUAGES[0] == '':
            SUBTITLES_LANGUAGES = []
        SUBTITLES_DIR = check_setting_str(CFG, 'Subtitles', 'subtitles_dir', '')
        SUBTITLES_SERVICES_LIST = check_setting_str(CFG, 'Subtitles', 'SUBTITLES_SERVICES_LIST', '').split(',')
        SUBTITLES_SERVICES_ENABLED = [int(x) for x in
                                      check_setting_str(CFG, 'Subtitles', 'SUBTITLES_SERVICES_ENABLED', '').split('|')
                                      if x]
        SUBTITLES_DEFAULT = bool(check_setting_int(CFG, 'Subtitles', 'subtitles_default', 0))
        SUBTITLES_HISTORY = bool(check_setting_int(CFG, 'Subtitles', 'subtitles_history', 0))
        SUBTITLES_PERFECT_MATCH = bool(check_setting_int(CFG, 'Subtitles', 'subtitles_perfect_match', 1))
        EMBEDDED_SUBTITLES_ALL = bool(check_setting_int(CFG, 'Subtitles', 'embedded_subtitles_all', 0))
        SUBTITLES_HEARING_IMPAIRED = bool(check_setting_int(CFG, 'Subtitles', 'subtitles_hearing_impaired', 0))
        SUBTITLES_FINDER_FREQUENCY = check_setting_int(CFG, 'Subtitles', 'subtitles_finder_frequency', 1)
        SUBTITLES_MULTI = bool(check_setting_int(CFG, 'Subtitles', 'subtitles_multi', 1))
        SUBTITLES_DOWNLOAD_IN_PP = bool(check_setting_int(CFG, 'Subtitles', 'subtitles_download_in_pp', 0))
        SUBTITLES_KEEP_ONLY_WANTED = bool(check_setting_int(CFG, 'Subtitles', 'subtitles_keep_only_wanted', 0))
        SUBTITLES_EXTRA_SCRIPTS = [x.strip() for x in check_setting_str(CFG, 'Subtitles', 'subtitles_extra_scripts', '').split('|') if x.strip()]
        SUBTITLES_PRE_SCRIPTS = [x.strip() for x in check_setting_str(CFG, 'Subtitles', 'subtitles_pre_scripts', '').split('|') if x.strip()]

        ADDIC7ED_USER = check_setting_str(CFG, 'Subtitles', 'addic7ed_username', '', censor_log=True)
        ADDIC7ED_PASS = check_setting_str(CFG, 'Subtitles', 'addic7ed_password', '', censor_log=True)
        
        ITASA_USER = check_setting_str(CFG, 'Subtitles', 'itasa_username', '', censor_log=True)
        ITASA_PASS = check_setting_str(CFG, 'Subtitles', 'itasa_password', '', censor_log=True)

        LEGENDASTV_USER = check_setting_str(CFG, 'Subtitles', 'legendastv_username', '', censor_log=True)
        LEGENDASTV_PASS = check_setting_str(CFG, 'Subtitles', 'legendastv_password', '', censor_log=True)

        OPENSUBTITLES_USER = check_setting_str(CFG, 'Subtitles', 'opensubtitles_username', '', censor_log=True)
        OPENSUBTITLES_PASS = check_setting_str(CFG, 'Subtitles', 'opensubtitles_password', '', censor_log=True)

        USE_FAILED_DOWNLOADS = bool(check_setting_int(CFG, 'FailedDownloads', 'use_failed_downloads', 0))
        DELETE_FAILED = bool(check_setting_int(CFG, 'FailedDownloads', 'delete_failed', 0))

        GIT_PATH = check_setting_str(CFG, 'General', 'git_path', '')

        IGNORE_WORDS = check_setting_str(CFG, 'General', 'ignore_words', IGNORE_WORDS)
        PREFERRED_WORDS = check_setting_str(CFG, 'General', 'preferred_words', PREFERRED_WORDS)
        UNDESIRED_WORDS = check_setting_str(CFG, 'General', 'undesired_words', UNDESIRED_WORDS)
        TRACKERS_LIST = check_setting_str(CFG, 'General', 'trackers_list', TRACKERS_LIST)
        REQUIRE_WORDS = check_setting_str(CFG, 'General', 'require_words', REQUIRE_WORDS)
        IGNORED_SUBS_LIST = check_setting_str(CFG, 'General', 'ignored_subs_list', IGNORED_SUBS_LIST)

        CALENDAR_UNPROTECTED = bool(check_setting_int(CFG, 'General', 'calendar_unprotected', 0))
        CALENDAR_ICONS = bool(check_setting_int(CFG, 'General', 'calendar_icons', 0))

        NO_RESTART = bool(check_setting_int(CFG, 'General', 'no_restart', 0))

        EXTRA_SCRIPTS = [x.strip() for x in check_setting_str(CFG, 'General', 'extra_scripts', '').split('|') if
                         x.strip()]

        USE_LISTVIEW = bool(check_setting_int(CFG, 'General', 'use_listview', 0))

        ANIMESUPPORT = False
        USE_ANIDB = bool(check_setting_int(CFG, 'ANIDB', 'use_anidb', 0))
        ANIDB_USERNAME = check_setting_str(CFG, 'ANIDB', 'anidb_username', '', censor_log=True)
        ANIDB_PASSWORD = check_setting_str(CFG, 'ANIDB', 'anidb_password', '', censor_log=True)
        ANIDB_USE_MYLIST = bool(check_setting_int(CFG, 'ANIDB', 'anidb_use_mylist', 0))

        ANIME_SPLIT_HOME = bool(check_setting_int(CFG, 'ANIME', 'anime_split_home', 0))

        METADATA_KODI = check_setting_str(CFG, 'General', 'metadata_kodi', '0|0|0|0|0|0|0|0|0|0')
        METADATA_KODI_12PLUS = check_setting_str(CFG, 'General', 'metadata_kodi_12plus', '0|0|0|0|0|0|0|0|0|0')
        METADATA_MEDIABROWSER = check_setting_str(CFG, 'General', 'metadata_mediabrowser', '0|0|0|0|0|0|0|0|0|0')
        METADATA_PS3 = check_setting_str(CFG, 'General', 'metadata_ps3', '0|0|0|0|0|0|0|0|0|0')
        METADATA_WDTV = check_setting_str(CFG, 'General', 'metadata_wdtv', '0|0|0|0|0|0|0|0|0|0')
        METADATA_TIVO = check_setting_str(CFG, 'General', 'metadata_tivo', '0|0|0|0|0|0|0|0|0|0')
        METADATA_MEDE8ER = check_setting_str(CFG, 'General', 'metadata_mede8er', '0|0|0|0|0|0|0|0|0|0')

        HOME_LAYOUT = check_setting_str(CFG, 'GUI', 'home_layout', 'poster')
        HISTORY_LAYOUT = check_setting_str(CFG, 'GUI', 'history_layout', 'detailed')
        HISTORY_LIMIT = check_setting_str(CFG, 'GUI', 'history_limit', '100')
        DISPLAY_SHOW_SPECIALS = bool(check_setting_int(CFG, 'GUI', 'display_show_specials', 1))
        COMING_EPS_LAYOUT = check_setting_str(CFG, 'GUI', 'coming_eps_layout', 'banner')
        COMING_EPS_DISPLAY_PAUSED = bool(check_setting_int(CFG, 'GUI', 'coming_eps_display_paused', 0))
        COMING_EPS_SORT = check_setting_str(CFG, 'GUI', 'coming_eps_sort', 'date')
        COMING_EPS_MISSED_RANGE = check_setting_int(CFG, 'GUI', 'coming_eps_missed_range', 7)
        FUZZY_DATING = bool(check_setting_int(CFG, 'GUI', 'fuzzy_dating', 0))
        TRIM_ZERO = bool(check_setting_int(CFG, 'GUI', 'trim_zero', 0))
        DATE_PRESET = check_setting_str(CFG, 'GUI', 'date_preset', '%x')
        TIME_PRESET_W_SECONDS = check_setting_str(CFG, 'GUI', 'time_preset', '%I:%M:%S %p')
        TIME_PRESET = TIME_PRESET_W_SECONDS.replace(u":%S", u"")
        TIMEZONE_DISPLAY = check_setting_str(CFG, 'GUI', 'timezone_display', 'local')
        POSTER_SORTBY = check_setting_str(CFG, 'GUI', 'poster_sortby', 'name')
        POSTER_SORTDIR = check_setting_int(CFG, 'GUI', 'poster_sortdir', 1)
        DISPLAY_ALL_SEASONS = bool(check_setting_int(CFG, 'General', 'display_all_seasons', 1))

        # initialize NZB and TORRENT providers
        providerList = providers.makeProviderList()

        NEWZNAB_DATA = check_setting_str(CFG, 'Newznab', 'newznab_data', '')
        newznabProviderList = NewznabProvider.get_providers_list(NEWZNAB_DATA)

        TORRENTRSS_DATA = check_setting_str(CFG, 'TorrentRss', 'torrentrss_data', '')
        torrentRssProviderList = TorrentRssProvider.get_providers_list(TORRENTRSS_DATA)

        # dynamically load provider settings
        for curTorrentProvider in [curProvider for curProvider in providers.sortedProviderList() if
                                   curProvider.provider_type == GenericProvider.TORRENT]:
            curTorrentProvider.enabled = bool(check_setting_int(CFG, curTorrentProvider.get_id().upper(),
                                                                curTorrentProvider.get_id(), 0))
            if hasattr(curTorrentProvider, 'custom_url'):
                curTorrentProvider.custom_url = check_setting_str(CFG, curTorrentProvider.get_id().upper(),
                                                                  curTorrentProvider.get_id() + '_custom_url',
                                                                  '', censor_log=True)
            if hasattr(curTorrentProvider, 'api_key'):
                curTorrentProvider.api_key = check_setting_str(CFG, curTorrentProvider.get_id().upper(),
                                                               curTorrentProvider.get_id() + '_api_key', '', censor_log=True)
            if hasattr(curTorrentProvider, 'hash'):
                curTorrentProvider.hash = check_setting_str(CFG, curTorrentProvider.get_id().upper(),
                                                            curTorrentProvider.get_id() + '_hash', '', censor_log=True)
            if hasattr(curTorrentProvider, 'digest'):
                curTorrentProvider.digest = check_setting_str(CFG, curTorrentProvider.get_id().upper(),
                                                              curTorrentProvider.get_id() + '_digest', '', censor_log=True)
            if hasattr(curTorrentProvider, 'username'):
                curTorrentProvider.username = check_setting_str(CFG, curTorrentProvider.get_id().upper(),
                                                                curTorrentProvider.get_id() + '_username', '', censor_log=True)
            if hasattr(curTorrentProvider, 'password'):
                curTorrentProvider.password = check_setting_str(CFG, curTorrentProvider.get_id().upper(),
                                                                curTorrentProvider.get_id() + '_password', '', censor_log=True)
            if hasattr(curTorrentProvider, 'passkey'):
                curTorrentProvider.passkey = check_setting_str(CFG, curTorrentProvider.get_id().upper(),
                                                               curTorrentProvider.get_id() + '_passkey', '', censor_log=True)
            if hasattr(curTorrentProvider, 'pin'):
                curTorrentProvider.pin = check_setting_str(CFG, curTorrentProvider.get_id().upper(),
                                                           curTorrentProvider.get_id() + '_pin', '', censor_log=True)
            if hasattr(curTorrentProvider, 'confirmed'):
                curTorrentProvider.confirmed = bool(check_setting_int(CFG, curTorrentProvider.get_id().upper(),
                                                                      curTorrentProvider.get_id() + '_confirmed', 1))
            if hasattr(curTorrentProvider, 'ranked'):
                curTorrentProvider.ranked = bool(check_setting_int(CFG, curTorrentProvider.get_id().upper(),
                                                                   curTorrentProvider.get_id() + '_ranked', 1))

            if hasattr(curTorrentProvider, 'engrelease'):
                curTorrentProvider.engrelease = bool(check_setting_int(CFG, curTorrentProvider.get_id().upper(),
                                                                       curTorrentProvider.get_id() + '_engrelease', 0))

            if hasattr(curTorrentProvider, 'onlyspasearch'):
                curTorrentProvider.onlyspasearch = bool(check_setting_int(CFG, curTorrentProvider.get_id().upper(),
                                                                          curTorrentProvider.get_id() + '_onlyspasearch', 0))

            if hasattr(curTorrentProvider, 'sorting'):
                curTorrentProvider.sorting = check_setting_str(CFG, curTorrentProvider.get_id().upper(),
                                                               curTorrentProvider.get_id() + '_sorting', 'seeders')
            if hasattr(curTorrentProvider, 'options'):
                curTorrentProvider.options = check_setting_str(CFG, curTorrentProvider.get_id().upper(),
                                                               curTorrentProvider.get_id() + '_options', '')
            if hasattr(curTorrentProvider, 'ratio'):
                curTorrentProvider.ratio = check_setting_str(CFG, curTorrentProvider.get_id().upper(),
                                                             curTorrentProvider.get_id() + '_ratio', '')
            if hasattr(curTorrentProvider, 'minseed'):
                curTorrentProvider.minseed = check_setting_int(CFG, curTorrentProvider.get_id().upper(),
                                                               curTorrentProvider.get_id() + '_minseed', 1)
            if hasattr(curTorrentProvider, 'minleech'):
                curTorrentProvider.minleech = check_setting_int(CFG, curTorrentProvider.get_id().upper(),
                                                                curTorrentProvider.get_id() + '_minleech', 0)
            if hasattr(curTorrentProvider, 'freeleech'):
                curTorrentProvider.freeleech = bool(check_setting_int(CFG, curTorrentProvider.get_id().upper(),
                                                                      curTorrentProvider.get_id() + '_freeleech', 0))
            if hasattr(curTorrentProvider, 'search_mode'):
                curTorrentProvider.search_mode = check_setting_str(CFG, curTorrentProvider.get_id().upper(),
                                                                   curTorrentProvider.get_id() + '_search_mode',
                                                                   'eponly')
            if hasattr(curTorrentProvider, 'search_fallback'):
                curTorrentProvider.search_fallback = bool(check_setting_int(CFG, curTorrentProvider.get_id().upper(),
                                                                            curTorrentProvider.get_id() + '_search_fallback',
                                                                            0))

            if hasattr(curTorrentProvider, 'enable_daily'):
                curTorrentProvider.enable_daily = bool(check_setting_int(CFG, curTorrentProvider.get_id().upper(),
                                                                         curTorrentProvider.get_id() + '_enable_daily',
                                                                         1))

            if hasattr(curTorrentProvider, 'enable_backlog'):
                curTorrentProvider.enable_backlog = bool(check_setting_int(CFG, curTorrentProvider.get_id().upper(),
                                                                           curTorrentProvider.get_id() + '_enable_backlog',
                                                                           curTorrentProvider.supports_backlog))

            if hasattr(curTorrentProvider, 'cat'):
                curTorrentProvider.cat = check_setting_int(CFG, curTorrentProvider.get_id().upper(),
                                                           curTorrentProvider.get_id() + '_cat', 0)
            if hasattr(curTorrentProvider, 'subtitle'):
                curTorrentProvider.subtitle = bool(check_setting_int(CFG, curTorrentProvider.get_id().upper(),
                                                                     curTorrentProvider.get_id() + '_subtitle', 0))

        for curNzbProvider in [curProvider for curProvider in providers.sortedProviderList() if
                               curProvider.provider_type == GenericProvider.NZB]:
            curNzbProvider.enabled = bool(
                check_setting_int(CFG, curNzbProvider.get_id().upper(), curNzbProvider.get_id(), 0))
            if hasattr(curNzbProvider, 'api_key'):
                curNzbProvider.api_key = check_setting_str(CFG, curNzbProvider.get_id().upper(),
                                                           curNzbProvider.get_id() + '_api_key', '', censor_log=True)
            if hasattr(curNzbProvider, 'username'):
                curNzbProvider.username = check_setting_str(CFG, curNzbProvider.get_id().upper(),
                                                            curNzbProvider.get_id() + '_username', '', censor_log=True)
            if hasattr(curNzbProvider, 'search_mode'):
                curNzbProvider.search_mode = check_setting_str(CFG, curNzbProvider.get_id().upper(),
                                                               curNzbProvider.get_id() + '_search_mode',
                                                               'eponly')
            if hasattr(curNzbProvider, 'search_fallback'):
                curNzbProvider.search_fallback = bool(check_setting_int(CFG, curNzbProvider.get_id().upper(),
                                                                        curNzbProvider.get_id() + '_search_fallback',
                                                                        0))
            if hasattr(curNzbProvider, 'enable_daily'):
                curNzbProvider.enable_daily = bool(check_setting_int(CFG, curNzbProvider.get_id().upper(),
                                                                     curNzbProvider.get_id() + '_enable_daily',
                                                                     1))

            if hasattr(curNzbProvider, 'enable_backlog'):
                curNzbProvider.enable_backlog = bool(check_setting_int(CFG, curNzbProvider.get_id().upper(),
                                                                       curNzbProvider.get_id() + '_enable_backlog',
                                                                       curNzbProvider.supports_backlog))

        if not ek(os.path.isfile, CONFIG_FILE):
            logger.log(u"Unable to find '" + CONFIG_FILE + "', all settings will be default!", logger.DEBUG)
            save_config()

        # initialize the main SB database
        main_db_con = db.DBConnection()
        db.upgradeDatabase(main_db_con, mainDB.InitialSchema)

        # initialize the cache database
        cache_db_con = db.DBConnection('cache.db')
        db.upgradeDatabase(cache_db_con, cache_db.InitialSchema)

        # initialize the failed downloads database
        failed_db_con = db.DBConnection('failed.db')
        db.upgradeDatabase(failed_db_con, failed_db.InitialSchema)

        # fix up any db problems
        main_db_con = db.DBConnection()
        db.sanityCheckDatabase(main_db_con, mainDB.MainSanityCheck)

        # migrate the config if it needs it
        migrator = ConfigMigrator(CFG)
        migrator.migrate_config()

        # initialize metadata_providers
        metadata_provider_dict = metadata.get_metadata_generator_dict()
        for cur_metadata_tuple in [(METADATA_KODI, metadata.kodi),
                                   (METADATA_KODI_12PLUS, metadata.kodi_12plus),
                                   (METADATA_MEDIABROWSER, metadata.mediabrowser),
                                   (METADATA_PS3, metadata.ps3),
                                   (METADATA_WDTV, metadata.wdtv),
                                   (METADATA_TIVO, metadata.tivo),
                                   (METADATA_MEDE8ER, metadata.mede8er)]:

            (cur_metadata_config, cur_metadata_class) = cur_metadata_tuple
            tmp_provider = cur_metadata_class.metadata_class()
            tmp_provider.set_config(cur_metadata_config)
            metadata_provider_dict[tmp_provider.name] = tmp_provider

        # initialize schedulers
        # updaters
        versionCheckScheduler = scheduler.Scheduler(versionChecker.CheckVersion(),
                                                    cycleTime=datetime.timedelta(hours=UPDATE_FREQUENCY),
                                                    threadName="CHECKVERSION",
                                                    silent=False)

        showQueueScheduler = scheduler.Scheduler(show_queue.ShowQueue(),
                                                 cycleTime=datetime.timedelta(seconds=3),
                                                 threadName="SHOWQUEUE")

        showUpdateScheduler = scheduler.Scheduler(showUpdater.ShowUpdater(),
                                                  cycleTime=datetime.timedelta(hours=1),
                                                  threadName="SHOWUPDATER",
                                                  start_time=datetime.time(hour=SHOWUPDATE_HOUR, minute=random.randint(0, 59)))

        # searchers
        searchQueueScheduler = scheduler.Scheduler(search_queue.SearchQueue(),
                                                   cycleTime=datetime.timedelta(seconds=3),
                                                   threadName="SEARCHQUEUE")

        # TODO: update_interval should take last daily/backlog times into account!
        update_interval = datetime.timedelta(minutes=DAILYSEARCH_FREQUENCY)
        dailySearchScheduler = scheduler.Scheduler(dailysearcher.DailySearcher(),
                                                   cycleTime=update_interval,
                                                   threadName="DAILYSEARCHER",
                                                   run_delay=update_interval)

        update_interval = datetime.timedelta(minutes=BACKLOG_FREQUENCY)
        backlogSearchScheduler = searchBacklog.BacklogSearchScheduler(searchBacklog.BacklogSearcher(),
                                                                      cycleTime=update_interval,
                                                                      threadName="BACKLOG",
                                                                      run_delay=update_interval)

        search_intervals = {'15m': 15, '45m': 45, '90m': 90, '4h': 4 * 60, 'daily': 24 * 60}
        if CHECK_PROPERS_INTERVAL in search_intervals:
            update_interval = datetime.timedelta(minutes=search_intervals[CHECK_PROPERS_INTERVAL])
            run_at = None
        else:
            update_interval = datetime.timedelta(hours=1)
            run_at = datetime.time(hour=1)  # 1 AM

        properFinderScheduler = scheduler.Scheduler(properFinder.ProperFinder(),
                                                    cycleTime=update_interval,
                                                    threadName="FINDPROPERS",
                                                    start_time=run_at,
                                                    run_delay=update_interval)

        # processors
        update_interval = datetime.timedelta(minutes=AUTOPOSTPROCESSER_FREQUENCY)
        autoPostProcesserScheduler = scheduler.Scheduler(auto_postprocessor.PostProcessor(),
                                                         cycleTime=update_interval,
                                                         threadName="POSTPROCESSER",
                                                         silent=not PROCESS_AUTOMATICALLY,
                                                         run_delay=update_interval)
        update_interval = datetime.timedelta(minutes=5)
        traktCheckerScheduler = scheduler.Scheduler(traktChecker.TraktChecker(),
                                                    cycleTime=datetime.timedelta(hours=1),
                                                    threadName="TRAKTCHECKER",
                                                    run_delay=update_interval,
                                                    silent=not USE_TRAKT)

        update_interval = datetime.timedelta(hours=SUBTITLES_FINDER_FREQUENCY)
        subtitlesFinderScheduler = scheduler.Scheduler(subtitles.SubtitlesFinder(),
                                                       cycleTime=update_interval,
                                                       threadName="FINDSUBTITLES",
                                                       run_delay=update_interval,
                                                       silent=not USE_SUBTITLES)

        __INITIALIZED__ = True
        return True


def start():
    global started  # pylint: disable=global-statement

    with INIT_LOCK:
        if __INITIALIZED__:
            # start sysetm events queue
            events.start()

            # start the daily search scheduler
            dailySearchScheduler.enable = True
            dailySearchScheduler.start()

            # start the backlog scheduler
            backlogSearchScheduler.enable = True
            backlogSearchScheduler.start()

            # start the show updater
            showUpdateScheduler.enable = True
            showUpdateScheduler.start()

            # start the version checker
            versionCheckScheduler.enable = True
            versionCheckScheduler.start()

            # start the queue checker
            showQueueScheduler.enable = True
            showQueueScheduler.start()

            # start the search queue checker
            searchQueueScheduler.enable = True
            searchQueueScheduler.start()

            # start the proper finder
            if DOWNLOAD_PROPERS:
                properFinderScheduler.silent = False
                properFinderScheduler.enable = True
            else:
                properFinderScheduler.enable = False
                properFinderScheduler.silent = True
            properFinderScheduler.start()

            # start the post processor
            if PROCESS_AUTOMATICALLY:
                autoPostProcesserScheduler.silent = False
                autoPostProcesserScheduler.enable = True
            else:
                autoPostProcesserScheduler.enable = False
                autoPostProcesserScheduler.silent = True
            autoPostProcesserScheduler.start()

            # start the subtitles finder
            if USE_SUBTITLES:
                subtitlesFinderScheduler.silent = False
                subtitlesFinderScheduler.enable = True
            else:
                subtitlesFinderScheduler.enable = False
                subtitlesFinderScheduler.silent = True
            subtitlesFinderScheduler.start()

            # start the trakt checker
            if USE_TRAKT:
                traktCheckerScheduler.silent = False
                traktCheckerScheduler.enable = True
            else:
                traktCheckerScheduler.enable = False
                traktCheckerScheduler.silent = True
            traktCheckerScheduler.start()

            started = True


def halt():
    global __INITIALIZED__, started  # pylint: disable=global-statement

    with INIT_LOCK:

        if __INITIALIZED__:

            logger.log(u"Aborting all threads")

            threads = [
                dailySearchScheduler,
                backlogSearchScheduler,
                showUpdateScheduler,
                versionCheckScheduler,
                showQueueScheduler,
                searchQueueScheduler,
                autoPostProcesserScheduler,
                traktCheckerScheduler,
                properFinderScheduler,
                subtitlesFinderScheduler,
                events
            ]

            # set them all to stop at the same time
            for t in threads:
                t.stop.set()

            for t in threads:
                logger.log(u"Waiting for the %s thread to exit" % t.name)
                try:
                    t.join(10)
                except Exception:
                    pass

            if ADBA_CONNECTION:
                ADBA_CONNECTION.logout()
                logger.log(u"Waiting for the ANIDB CONNECTION thread to exit")
                try:
                    ADBA_CONNECTION.join(10)
                except Exception:
                    pass

            __INITIALIZED__ = False
        started = False


def sig_handler(signum=None, frame=None):
    _ = frame
    if not isinstance(signum, type(None)):
        logger.log(u"Signal %i caught, saving and exiting..." % int(signum))
        Shutdown.stop(PID)


def saveAll():
    # write all shows
    logger.log(u"Saving all shows to the database")
    for show in showList:
        show.saveToDB()

    # save config
    logger.log(u"Saving config file to disk")
    save_config()


def save_config():  # pylint: disable=too-many-statements, too-many-branches
    new_config = ConfigObj()
    new_config.filename = CONFIG_FILE

    # For passwords you must include the word `password` in the item_name and add `helpers.encrypt(ITEM_NAME, ENCRYPTION_VERSION)` in save_config()
    new_config['General'] = {}
    new_config['General']['git_username'] = GIT_USERNAME
    new_config['General']['git_password'] = helpers.encrypt(GIT_PASSWORD, ENCRYPTION_VERSION)
    new_config['General']['git_reset'] = int(GIT_RESET)
    new_config['General']['branch'] = BRANCH
    new_config['General']['git_remote'] = GIT_REMOTE
    new_config['General']['git_remote_url'] = GIT_REMOTE_URL
    new_config['General']['cur_commit_hash'] = CUR_COMMIT_HASH
    new_config['General']['cur_commit_branch'] = CUR_COMMIT_BRANCH
    new_config['General']['config_version'] = CONFIG_VERSION
    new_config['General']['encryption_version'] = int(ENCRYPTION_VERSION)
    new_config['General']['encryption_secret'] = ENCRYPTION_SECRET
    new_config['General']['log_dir'] = ACTUAL_LOG_DIR if ACTUAL_LOG_DIR else 'Logs'
    new_config['General']['log_nr'] = int(LOG_NR)
    new_config['General']['log_size'] = float(LOG_SIZE)
    new_config['General']['socket_timeout'] = SOCKET_TIMEOUT
    new_config['General']['web_port'] = WEB_PORT
    new_config['General']['web_host'] = WEB_HOST
    new_config['General']['web_ipv6'] = int(WEB_IPV6)
    new_config['General']['web_log'] = int(WEB_LOG)
    new_config['General']['web_root'] = WEB_ROOT
    new_config['General']['web_username'] = WEB_USERNAME
    new_config['General']['web_password'] = helpers.encrypt(WEB_PASSWORD, ENCRYPTION_VERSION)
    new_config['General']['web_cookie_secret'] = WEB_COOKIE_SECRET
    new_config['General']['web_use_gzip'] = int(WEB_USE_GZIP)
    new_config['General']['ssl_verify'] = int(SSL_VERIFY)
    new_config['General']['download_url'] = DOWNLOAD_URL
    new_config['General']['localhost_ip'] = LOCALHOST_IP
    new_config['General']['cpu_preset'] = CPU_PRESET
    new_config['General']['anon_redirect'] = ANON_REDIRECT
    new_config['General']['api_key'] = API_KEY
    new_config['General']['debug'] = int(DEBUG)
    new_config['General']['dbdebug'] = int(DBDEBUG)
    new_config['General']['default_page'] = DEFAULT_PAGE
    new_config['General']['enable_https'] = int(ENABLE_HTTPS)
    new_config['General']['notify_on_login'] = int(NOTIFY_ON_LOGIN)
    new_config['General']['https_cert'] = HTTPS_CERT
    new_config['General']['https_key'] = HTTPS_KEY
    new_config['General']['handle_reverse_proxy'] = int(HANDLE_REVERSE_PROXY)
    new_config['General']['use_nzbs'] = int(USE_NZBS)
    new_config['General']['use_torrents'] = int(USE_TORRENTS)
    new_config['General']['nzb_method'] = NZB_METHOD
    new_config['General']['torrent_method'] = TORRENT_METHOD
    new_config['General']['usenet_retention'] = int(USENET_RETENTION)
    new_config['General']['autopostprocesser_frequency'] = int(AUTOPOSTPROCESSER_FREQUENCY)
    new_config['General']['dailysearch_frequency'] = int(DAILYSEARCH_FREQUENCY)
    new_config['General']['backlog_frequency'] = int(BACKLOG_FREQUENCY)
    new_config['General']['update_frequency'] = int(UPDATE_FREQUENCY)
    new_config['General']['showupdate_hour'] = int(SHOWUPDATE_HOUR)
    new_config['General']['download_propers'] = int(DOWNLOAD_PROPERS)
    new_config['General']['randomize_providers'] = int(RANDOMIZE_PROVIDERS)
    new_config['General']['check_propers_interval'] = CHECK_PROPERS_INTERVAL
    new_config['General']['allow_high_priority'] = int(ALLOW_HIGH_PRIORITY)
    new_config['General']['skip_removed_files'] = int(SKIP_REMOVED_FILES)
    new_config['General']['allowed_extensions'] = ALLOWED_EXTENSIONS
    new_config['General']['quality_default'] = int(QUALITY_DEFAULT)
    new_config['General']['status_default'] = int(STATUS_DEFAULT)
    new_config['General']['status_default_after'] = int(STATUS_DEFAULT_AFTER)
    new_config['General']['flatten_folders_default'] = int(FLATTEN_FOLDERS_DEFAULT)
    new_config['General']['indexer_default'] = int(INDEXER_DEFAULT)
    new_config['General']['indexer_timeout'] = int(INDEXER_TIMEOUT)
    new_config['General']['anime_default'] = int(ANIME_DEFAULT)
    new_config['General']['scene_default'] = int(SCENE_DEFAULT)
    new_config['General']['provider_order'] = ' '.join(PROVIDER_ORDER)
    new_config['General']['version_notify'] = int(VERSION_NOTIFY)
    new_config['General']['auto_update'] = int(AUTO_UPDATE)
    new_config['General']['notify_on_update'] = int(NOTIFY_ON_UPDATE)
    new_config['General']['naming_strip_year'] = int(NAMING_STRIP_YEAR)
    new_config['General']['naming_pattern'] = NAMING_PATTERN
    new_config['General']['naming_custom_abd'] = int(NAMING_CUSTOM_ABD)
    new_config['General']['naming_abd_pattern'] = NAMING_ABD_PATTERN
    new_config['General']['naming_custom_sports'] = int(NAMING_CUSTOM_SPORTS)
    new_config['General']['naming_sports_pattern'] = NAMING_SPORTS_PATTERN
    new_config['General']['naming_custom_anime'] = int(NAMING_CUSTOM_ANIME)
    new_config['General']['naming_anime_pattern'] = NAMING_ANIME_PATTERN
    new_config['General']['naming_multi_ep'] = int(NAMING_MULTI_EP)
    new_config['General']['naming_anime_multi_ep'] = int(NAMING_ANIME_MULTI_EP)
    new_config['General']['naming_anime'] = int(NAMING_ANIME)
    new_config['General']['indexerDefaultLang'] = INDEXER_DEFAULT_LANGUAGE
    new_config['General']['ep_default_deleted_status'] = int(EP_DEFAULT_DELETED_STATUS)
    new_config['General']['launch_browser'] = int(LAUNCH_BROWSER)
    new_config['General']['trash_remove_show'] = int(TRASH_REMOVE_SHOW)
    new_config['General']['trash_rotate_logs'] = int(TRASH_ROTATE_LOGS)
    new_config['General']['sort_article'] = int(SORT_ARTICLE)
    new_config['General']['proxy_setting'] = PROXY_SETTING
    new_config['General']['proxy_indexers'] = int(PROXY_INDEXERS)

    new_config['General']['use_listview'] = int(USE_LISTVIEW)
    new_config['General']['metadata_kodi'] = METADATA_KODI
    new_config['General']['metadata_kodi_12plus'] = METADATA_KODI_12PLUS
    new_config['General']['metadata_mediabrowser'] = METADATA_MEDIABROWSER
    new_config['General']['metadata_ps3'] = METADATA_PS3
    new_config['General']['metadata_wdtv'] = METADATA_WDTV
    new_config['General']['metadata_tivo'] = METADATA_TIVO
    new_config['General']['metadata_mede8er'] = METADATA_MEDE8ER

    new_config['General']['backlog_days'] = int(BACKLOG_DAYS)

    new_config['General']['cache_dir'] = ACTUAL_CACHE_DIR if ACTUAL_CACHE_DIR else 'cache'
    new_config['General']['root_dirs'] = ROOT_DIRS if ROOT_DIRS else ''
    new_config['General']['tv_download_dir'] = TV_DOWNLOAD_DIR
    new_config['General']['keep_processed_dir'] = int(KEEP_PROCESSED_DIR)
    new_config['General']['process_method'] = PROCESS_METHOD
    new_config['General']['del_rar_contents'] = int(DELRARCONTENTS)
    new_config['General']['move_associated_files'] = int(MOVE_ASSOCIATED_FILES)
    new_config['General']['sync_files'] = SYNC_FILES
    new_config['General']['postpone_if_sync_files'] = int(POSTPONE_IF_SYNC_FILES)
    new_config['General']['postpone_if_no_subs'] = int(POSTPONE_IF_NO_SUBS)
    new_config['General']['nfo_rename'] = int(NFO_RENAME)
    new_config['General']['process_automatically'] = int(PROCESS_AUTOMATICALLY)
    new_config['General']['no_delete'] = int(NO_DELETE)
    new_config['General']['unpack'] = int(UNPACK)
    new_config['General']['rename_episodes'] = int(RENAME_EPISODES)
    new_config['General']['airdate_episodes'] = int(AIRDATE_EPISODES)
    new_config['General']['file_timestamp_timezone'] = FILE_TIMESTAMP_TIMEZONE
    new_config['General']['create_missing_show_dirs'] = int(CREATE_MISSING_SHOW_DIRS)
    new_config['General']['add_shows_wo_dir'] = int(ADD_SHOWS_WO_DIR)

    new_config['General']['extra_scripts'] = '|'.join(EXTRA_SCRIPTS)
    new_config['General']['git_path'] = GIT_PATH
    new_config['General']['ignore_words'] = IGNORE_WORDS
    new_config['General']['preferred_words'] = PREFERRED_WORDS
    new_config['General']['undesired_words'] = UNDESIRED_WORDS
    new_config['General']['trackers_list'] = TRACKERS_LIST
    new_config['General']['require_words'] = REQUIRE_WORDS
    new_config['General']['ignored_subs_list'] = IGNORED_SUBS_LIST
    new_config['General']['calendar_unprotected'] = int(CALENDAR_UNPROTECTED)
    new_config['General']['calendar_icons'] = int(CALENDAR_ICONS)
    new_config['General']['no_restart'] = int(NO_RESTART)
    new_config['General']['developer'] = int(DEVELOPER)
    new_config['General']['display_all_seasons'] = int(DISPLAY_ALL_SEASONS)
    new_config['General']['news_last_read'] = NEWS_LAST_READ

    new_config['Blackhole'] = {}
    new_config['Blackhole']['nzb_dir'] = NZB_DIR
    new_config['Blackhole']['torrent_dir'] = TORRENT_DIR

    # dynamically save provider settings
    for curTorrentProvider in [curProvider for curProvider in providers.sortedProviderList() if
                               curProvider.provider_type == GenericProvider.TORRENT]:
        new_config[curTorrentProvider.get_id().upper()] = {}
        new_config[curTorrentProvider.get_id().upper()][curTorrentProvider.get_id()] = int(curTorrentProvider.enabled)
        if hasattr(curTorrentProvider, 'custom_url'):
            new_config[curTorrentProvider.get_id().upper()][
                curTorrentProvider.get_id() + '_custom_url'] = curTorrentProvider.custom_url
        if hasattr(curTorrentProvider, 'digest'):
            new_config[curTorrentProvider.get_id().upper()][
                curTorrentProvider.get_id() + '_digest'] = curTorrentProvider.digest
        if hasattr(curTorrentProvider, 'hash'):
            new_config[curTorrentProvider.get_id().upper()][
                curTorrentProvider.get_id() + '_hash'] = curTorrentProvider.hash
        if hasattr(curTorrentProvider, 'api_key'):
            new_config[curTorrentProvider.get_id().upper()][
                curTorrentProvider.get_id() + '_api_key'] = curTorrentProvider.api_key
        if hasattr(curTorrentProvider, 'username'):
            new_config[curTorrentProvider.get_id().upper()][
                curTorrentProvider.get_id() + '_username'] = curTorrentProvider.username
        if hasattr(curTorrentProvider, 'password'):
            new_config[curTorrentProvider.get_id().upper()][curTorrentProvider.get_id() + '_password'] = helpers.encrypt(
                curTorrentProvider.password, ENCRYPTION_VERSION)
        if hasattr(curTorrentProvider, 'passkey'):
            new_config[curTorrentProvider.get_id().upper()][
                curTorrentProvider.get_id() + '_passkey'] = curTorrentProvider.passkey
        if hasattr(curTorrentProvider, 'pin'):
            new_config[curTorrentProvider.get_id().upper()][
                curTorrentProvider.get_id() + '_pin'] = curTorrentProvider.pin
        if hasattr(curTorrentProvider, 'confirmed'):
            new_config[curTorrentProvider.get_id().upper()][curTorrentProvider.get_id() + '_confirmed'] = int(
                curTorrentProvider.confirmed)
        if hasattr(curTorrentProvider, 'ranked'):
            new_config[curTorrentProvider.get_id().upper()][curTorrentProvider.get_id() + '_ranked'] = int(
                curTorrentProvider.ranked)
        if hasattr(curTorrentProvider, 'engrelease'):
            new_config[curTorrentProvider.get_id().upper()][curTorrentProvider.get_id() + '_engrelease'] = int(
                curTorrentProvider.engrelease)
        if hasattr(curTorrentProvider, 'onlyspasearch'):
            new_config[curTorrentProvider.get_id().upper()][curTorrentProvider.get_id() + '_onlyspasearch'] = int(
                curTorrentProvider.onlyspasearch)
        if hasattr(curTorrentProvider, 'sorting'):
            new_config[curTorrentProvider.get_id().upper()][curTorrentProvider.get_id() + '_sorting'] = curTorrentProvider.sorting
        if hasattr(curTorrentProvider, 'ratio'):
            new_config[curTorrentProvider.get_id().upper()][
                curTorrentProvider.get_id() + '_ratio'] = curTorrentProvider.ratio
        if hasattr(curTorrentProvider, 'minseed'):
            new_config[curTorrentProvider.get_id().upper()][curTorrentProvider.get_id() + '_minseed'] = int(
                curTorrentProvider.minseed)
        if hasattr(curTorrentProvider, 'minleech'):
            new_config[curTorrentProvider.get_id().upper()][curTorrentProvider.get_id() + '_minleech'] = int(
                curTorrentProvider.minleech)
        if hasattr(curTorrentProvider, 'options'):
            new_config[curTorrentProvider.get_id().upper()][
                curTorrentProvider.get_id() + '_options'] = curTorrentProvider.options
        if hasattr(curTorrentProvider, 'freeleech'):
            new_config[curTorrentProvider.get_id().upper()][curTorrentProvider.get_id() + '_freeleech'] = int(
                curTorrentProvider.freeleech)
        if hasattr(curTorrentProvider, 'search_mode'):
            new_config[curTorrentProvider.get_id().upper()][
                curTorrentProvider.get_id() + '_search_mode'] = curTorrentProvider.search_mode
        if hasattr(curTorrentProvider, 'search_fallback'):
            new_config[curTorrentProvider.get_id().upper()][curTorrentProvider.get_id() + '_search_fallback'] = int(
                curTorrentProvider.search_fallback)
        if hasattr(curTorrentProvider, 'enable_daily'):
            new_config[curTorrentProvider.get_id().upper()][curTorrentProvider.get_id() + '_enable_daily'] = int(
                curTorrentProvider.enable_daily)
        if hasattr(curTorrentProvider, 'enable_backlog'):
            new_config[curTorrentProvider.get_id().upper()][curTorrentProvider.get_id() + '_enable_backlog'] = int(
                curTorrentProvider.enable_backlog)
        if hasattr(curTorrentProvider, 'cat'):
            new_config[curTorrentProvider.get_id().upper()][curTorrentProvider.get_id() + '_cat'] = int(
                curTorrentProvider.cat)
        if hasattr(curTorrentProvider, 'subtitle'):
            new_config[curTorrentProvider.get_id().upper()][curTorrentProvider.get_id() + '_subtitle'] = int(
                curTorrentProvider.subtitle)

    for curNzbProvider in [curProvider for curProvider in providers.sortedProviderList() if
                           curProvider.provider_type == GenericProvider.NZB]:
        new_config[curNzbProvider.get_id().upper()] = {}
        new_config[curNzbProvider.get_id().upper()][curNzbProvider.get_id()] = int(curNzbProvider.enabled)

        if hasattr(curNzbProvider, 'api_key'):
            new_config[curNzbProvider.get_id().upper()][
                curNzbProvider.get_id() + '_api_key'] = curNzbProvider.api_key
        if hasattr(curNzbProvider, 'username'):
            new_config[curNzbProvider.get_id().upper()][
                curNzbProvider.get_id() + '_username'] = curNzbProvider.username
        if hasattr(curNzbProvider, 'search_mode'):
            new_config[curNzbProvider.get_id().upper()][
                curNzbProvider.get_id() + '_search_mode'] = curNzbProvider.search_mode
        if hasattr(curNzbProvider, 'search_fallback'):
            new_config[curNzbProvider.get_id().upper()][curNzbProvider.get_id() + '_search_fallback'] = int(
                curNzbProvider.search_fallback)
        if hasattr(curNzbProvider, 'enable_daily'):
            new_config[curNzbProvider.get_id().upper()][curNzbProvider.get_id() + '_enable_daily'] = int(
                curNzbProvider.enable_daily)
        if hasattr(curNzbProvider, 'enable_backlog'):
            new_config[curNzbProvider.get_id().upper()][curNzbProvider.get_id() + '_enable_backlog'] = int(
                curNzbProvider.enable_backlog)

    new_config['NZBs'] = {}
    new_config['NZBs']['nzbs'] = int(NZBS)
    new_config['NZBs']['nzbs_uid'] = NZBS_UID
    new_config['NZBs']['nzbs_hash'] = NZBS_HASH

    new_config['Newzbin'] = {}
    new_config['Newzbin']['newzbin'] = int(NEWZBIN)
    new_config['Newzbin']['newzbin_username'] = NEWZBIN_USERNAME
    new_config['Newzbin']['newzbin_password'] = helpers.encrypt(NEWZBIN_PASSWORD, ENCRYPTION_VERSION)

    new_config['SABnzbd'] = {}
    new_config['SABnzbd']['sab_username'] = SAB_USERNAME
    new_config['SABnzbd']['sab_password'] = helpers.encrypt(SAB_PASSWORD, ENCRYPTION_VERSION)
    new_config['SABnzbd']['sab_apikey'] = SAB_APIKEY
    new_config['SABnzbd']['sab_category'] = SAB_CATEGORY
    new_config['SABnzbd']['sab_category_backlog'] = SAB_CATEGORY_BACKLOG
    new_config['SABnzbd']['sab_category_anime'] = SAB_CATEGORY_ANIME
    new_config['SABnzbd']['sab_category_anime_backlog'] = SAB_CATEGORY_ANIME_BACKLOG
    new_config['SABnzbd']['sab_host'] = SAB_HOST
    new_config['SABnzbd']['sab_forced'] = int(SAB_FORCED)

    new_config['NZBget'] = {}

    new_config['NZBget']['nzbget_username'] = NZBGET_USERNAME
    new_config['NZBget']['nzbget_password'] = helpers.encrypt(NZBGET_PASSWORD, ENCRYPTION_VERSION)
    new_config['NZBget']['nzbget_category'] = NZBGET_CATEGORY
    new_config['NZBget']['nzbget_category_backlog'] = NZBGET_CATEGORY_BACKLOG
    new_config['NZBget']['nzbget_category_anime'] = NZBGET_CATEGORY_ANIME
    new_config['NZBget']['nzbget_category_anime_backlog'] = NZBGET_CATEGORY_ANIME_BACKLOG
    new_config['NZBget']['nzbget_host'] = NZBGET_HOST
    new_config['NZBget']['nzbget_use_https'] = int(NZBGET_USE_HTTPS)
    new_config['NZBget']['nzbget_priority'] = NZBGET_PRIORITY

    new_config['TORRENT'] = {}
    new_config['TORRENT']['torrent_username'] = TORRENT_USERNAME
    new_config['TORRENT']['torrent_password'] = helpers.encrypt(TORRENT_PASSWORD, ENCRYPTION_VERSION)
    new_config['TORRENT']['torrent_host'] = TORRENT_HOST
    new_config['TORRENT']['torrent_path'] = TORRENT_PATH
    new_config['TORRENT']['torrent_seed_time'] = int(TORRENT_SEED_TIME)
    new_config['TORRENT']['torrent_paused'] = int(TORRENT_PAUSED)
    new_config['TORRENT']['torrent_high_bandwidth'] = int(TORRENT_HIGH_BANDWIDTH)
    new_config['TORRENT']['torrent_label'] = TORRENT_LABEL
    new_config['TORRENT']['torrent_label_anime'] = TORRENT_LABEL_ANIME
    new_config['TORRENT']['torrent_verify_cert'] = int(TORRENT_VERIFY_CERT)
    new_config['TORRENT']['torrent_rpcurl'] = TORRENT_RPCURL
    new_config['TORRENT']['torrent_auth_type'] = TORRENT_AUTH_TYPE

    new_config['KODI'] = {}
    new_config['KODI']['use_kodi'] = int(USE_KODI)
    new_config['KODI']['kodi_always_on'] = int(KODI_ALWAYS_ON)
    new_config['KODI']['kodi_notify_onsnatch'] = int(KODI_NOTIFY_ONSNATCH)
    new_config['KODI']['kodi_notify_ondownload'] = int(KODI_NOTIFY_ONDOWNLOAD)
    new_config['KODI']['kodi_notify_onsubtitledownload'] = int(KODI_NOTIFY_ONSUBTITLEDOWNLOAD)
    new_config['KODI']['kodi_update_library'] = int(KODI_UPDATE_LIBRARY)
    new_config['KODI']['kodi_update_full'] = int(KODI_UPDATE_FULL)
    new_config['KODI']['kodi_update_onlyfirst'] = int(KODI_UPDATE_ONLYFIRST)
    new_config['KODI']['kodi_host'] = KODI_HOST
    new_config['KODI']['kodi_username'] = KODI_USERNAME
    new_config['KODI']['kodi_password'] = helpers.encrypt(KODI_PASSWORD, ENCRYPTION_VERSION)

    new_config['Plex'] = {}
    new_config['Plex']['use_plex_server'] = int(USE_PLEX_SERVER)
    new_config['Plex']['plex_notify_onsnatch'] = int(PLEX_NOTIFY_ONSNATCH)
    new_config['Plex']['plex_notify_ondownload'] = int(PLEX_NOTIFY_ONDOWNLOAD)
    new_config['Plex']['plex_notify_onsubtitledownload'] = int(PLEX_NOTIFY_ONSUBTITLEDOWNLOAD)
    new_config['Plex']['plex_update_library'] = int(PLEX_UPDATE_LIBRARY)
    new_config['Plex']['plex_server_host'] = PLEX_SERVER_HOST
    new_config['Plex']['plex_server_token'] = PLEX_SERVER_TOKEN
    new_config['Plex']['plex_client_host'] = PLEX_CLIENT_HOST
    new_config['Plex']['plex_server_username'] = PLEX_SERVER_USERNAME
    new_config['Plex']['plex_server_password'] = helpers.encrypt(PLEX_SERVER_PASSWORD, ENCRYPTION_VERSION)

    new_config['Plex']['use_plex_client'] = int(USE_PLEX_CLIENT)
    new_config['Plex']['plex_client_username'] = PLEX_CLIENT_USERNAME
    new_config['Plex']['plex_client_password'] = helpers.encrypt(PLEX_CLIENT_PASSWORD, ENCRYPTION_VERSION)
    new_config['Plex']['plex_server_https'] = int(PLEX_SERVER_HTTPS)

    new_config['Emby'] = {}
    new_config['Emby']['use_emby'] = int(USE_EMBY)
    new_config['Emby']['emby_host'] = EMBY_HOST
    new_config['Emby']['emby_apikey'] = EMBY_APIKEY

    new_config['Growl'] = {}
    new_config['Growl']['use_growl'] = int(USE_GROWL)
    new_config['Growl']['growl_notify_onsnatch'] = int(GROWL_NOTIFY_ONSNATCH)
    new_config['Growl']['growl_notify_ondownload'] = int(GROWL_NOTIFY_ONDOWNLOAD)
    new_config['Growl']['growl_notify_onsubtitledownload'] = int(GROWL_NOTIFY_ONSUBTITLEDOWNLOAD)
    new_config['Growl']['growl_host'] = GROWL_HOST
    new_config['Growl']['growl_password'] = helpers.encrypt(GROWL_PASSWORD, ENCRYPTION_VERSION)

    new_config['FreeMobile'] = {}
    new_config['FreeMobile']['use_freemobile'] = int(USE_FREEMOBILE)
    new_config['FreeMobile']['freemobile_notify_onsnatch'] = int(FREEMOBILE_NOTIFY_ONSNATCH)
    new_config['FreeMobile']['freemobile_notify_ondownload'] = int(FREEMOBILE_NOTIFY_ONDOWNLOAD)
    new_config['FreeMobile']['freemobile_notify_onsubtitledownload'] = int(FREEMOBILE_NOTIFY_ONSUBTITLEDOWNLOAD)
    new_config['FreeMobile']['freemobile_id'] = FREEMOBILE_ID
    new_config['FreeMobile']['freemobile_apikey'] = FREEMOBILE_APIKEY

    new_config['Telegram'] = {}
    new_config['Telegram']['use_telegram'] = int(USE_TELEGRAM)
    new_config['Telegram']['telegram_notify_onsnatch'] = int(TELEGRAM_NOTIFY_ONSNATCH)
    new_config['Telegram']['telegram_notify_ondownload'] = int(TELEGRAM_NOTIFY_ONDOWNLOAD)
    new_config['Telegram']['telegram_notify_onsubtitledownload'] = int(TELEGRAM_NOTIFY_ONSUBTITLEDOWNLOAD)
    new_config['Telegram']['telegram_id'] = TELEGRAM_ID
    new_config['Telegram']['telegram_apikey'] = TELEGRAM_APIKEY

    new_config['Prowl'] = {}
    new_config['Prowl']['use_prowl'] = int(USE_PROWL)
    new_config['Prowl']['prowl_notify_onsnatch'] = int(PROWL_NOTIFY_ONSNATCH)
    new_config['Prowl']['prowl_notify_ondownload'] = int(PROWL_NOTIFY_ONDOWNLOAD)
    new_config['Prowl']['prowl_notify_onsubtitledownload'] = int(PROWL_NOTIFY_ONSUBTITLEDOWNLOAD)
    new_config['Prowl']['prowl_api'] = PROWL_API
    new_config['Prowl']['prowl_priority'] = PROWL_PRIORITY
    new_config['Prowl']['prowl_message_title'] = PROWL_MESSAGE_TITLE

    new_config['Twitter'] = {}
    new_config['Twitter']['use_twitter'] = int(USE_TWITTER)
    new_config['Twitter']['twitter_notify_onsnatch'] = int(TWITTER_NOTIFY_ONSNATCH)
    new_config['Twitter']['twitter_notify_ondownload'] = int(TWITTER_NOTIFY_ONDOWNLOAD)
    new_config['Twitter']['twitter_notify_onsubtitledownload'] = int(TWITTER_NOTIFY_ONSUBTITLEDOWNLOAD)
    new_config['Twitter']['twitter_username'] = TWITTER_USERNAME
    new_config['Twitter']['twitter_password'] = helpers.encrypt(TWITTER_PASSWORD, ENCRYPTION_VERSION)
    new_config['Twitter']['twitter_prefix'] = TWITTER_PREFIX
    new_config['Twitter']['twitter_dmto'] = TWITTER_DMTO
    new_config['Twitter']['twitter_usedm'] = int(TWITTER_USEDM)

    new_config['Boxcar2'] = {}
    new_config['Boxcar2']['use_boxcar2'] = int(USE_BOXCAR2)
    new_config['Boxcar2']['boxcar2_notify_onsnatch'] = int(BOXCAR2_NOTIFY_ONSNATCH)
    new_config['Boxcar2']['boxcar2_notify_ondownload'] = int(BOXCAR2_NOTIFY_ONDOWNLOAD)
    new_config['Boxcar2']['boxcar2_notify_onsubtitledownload'] = int(BOXCAR2_NOTIFY_ONSUBTITLEDOWNLOAD)
    new_config['Boxcar2']['boxcar2_accesstoken'] = BOXCAR2_ACCESSTOKEN

    new_config['Pushover'] = {}
    new_config['Pushover']['use_pushover'] = int(USE_PUSHOVER)
    new_config['Pushover']['pushover_notify_onsnatch'] = int(PUSHOVER_NOTIFY_ONSNATCH)
    new_config['Pushover']['pushover_notify_ondownload'] = int(PUSHOVER_NOTIFY_ONDOWNLOAD)
    new_config['Pushover']['pushover_notify_onsubtitledownload'] = int(PUSHOVER_NOTIFY_ONSUBTITLEDOWNLOAD)
    new_config['Pushover']['pushover_userkey'] = PUSHOVER_USERKEY
    new_config['Pushover']['pushover_apikey'] = PUSHOVER_APIKEY
    new_config['Pushover']['pushover_device'] = PUSHOVER_DEVICE
    new_config['Pushover']['pushover_sound'] = PUSHOVER_SOUND

    new_config['Libnotify'] = {}
    new_config['Libnotify']['use_libnotify'] = int(USE_LIBNOTIFY)
    new_config['Libnotify']['libnotify_notify_onsnatch'] = int(LIBNOTIFY_NOTIFY_ONSNATCH)
    new_config['Libnotify']['libnotify_notify_ondownload'] = int(LIBNOTIFY_NOTIFY_ONDOWNLOAD)
    new_config['Libnotify']['libnotify_notify_onsubtitledownload'] = int(LIBNOTIFY_NOTIFY_ONSUBTITLEDOWNLOAD)

    new_config['NMJ'] = {}
    new_config['NMJ']['use_nmj'] = int(USE_NMJ)
    new_config['NMJ']['nmj_host'] = NMJ_HOST
    new_config['NMJ']['nmj_database'] = NMJ_DATABASE
    new_config['NMJ']['nmj_mount'] = NMJ_MOUNT

    new_config['NMJv2'] = {}
    new_config['NMJv2']['use_nmjv2'] = int(USE_NMJv2)
    new_config['NMJv2']['nmjv2_host'] = NMJv2_HOST
    new_config['NMJv2']['nmjv2_database'] = NMJv2_DATABASE
    new_config['NMJv2']['nmjv2_dbloc'] = NMJv2_DBLOC

    new_config['Synology'] = {}
    new_config['Synology']['use_synoindex'] = int(USE_SYNOINDEX)

    new_config['SynologyNotifier'] = {}
    new_config['SynologyNotifier']['use_synologynotifier'] = int(USE_SYNOLOGYNOTIFIER)
    new_config['SynologyNotifier']['synologynotifier_notify_onsnatch'] = int(SYNOLOGYNOTIFIER_NOTIFY_ONSNATCH)
    new_config['SynologyNotifier']['synologynotifier_notify_ondownload'] = int(SYNOLOGYNOTIFIER_NOTIFY_ONDOWNLOAD)
    new_config['SynologyNotifier']['synologynotifier_notify_onsubtitledownload'] = int(
        SYNOLOGYNOTIFIER_NOTIFY_ONSUBTITLEDOWNLOAD)

    new_config['Trakt'] = {}
    new_config['Trakt']['use_trakt'] = int(USE_TRAKT)
    new_config['Trakt']['trakt_username'] = TRAKT_USERNAME
    new_config['Trakt']['trakt_access_token'] = TRAKT_ACCESS_TOKEN
    new_config['Trakt']['trakt_refresh_token'] = TRAKT_REFRESH_TOKEN
    new_config['Trakt']['trakt_remove_watchlist'] = int(TRAKT_REMOVE_WATCHLIST)
    new_config['Trakt']['trakt_remove_serieslist'] = int(TRAKT_REMOVE_SERIESLIST)
    new_config['Trakt']['trakt_remove_show_from_sickrage'] = int(TRAKT_REMOVE_SHOW_FROM_SICKRAGE)
    new_config['Trakt']['trakt_sync_watchlist'] = int(TRAKT_SYNC_WATCHLIST)
    new_config['Trakt']['trakt_method_add'] = int(TRAKT_METHOD_ADD)
    new_config['Trakt']['trakt_start_paused'] = int(TRAKT_START_PAUSED)
    new_config['Trakt']['trakt_use_recommended'] = int(TRAKT_USE_RECOMMENDED)
    new_config['Trakt']['trakt_sync'] = int(TRAKT_SYNC)
    new_config['Trakt']['trakt_sync_remove'] = int(TRAKT_SYNC_REMOVE)
    new_config['Trakt']['trakt_default_indexer'] = int(TRAKT_DEFAULT_INDEXER)
    new_config['Trakt']['trakt_timeout'] = int(TRAKT_TIMEOUT)
    new_config['Trakt']['trakt_blacklist_name'] = TRAKT_BLACKLIST_NAME

    new_config['pyTivo'] = {}
    new_config['pyTivo']['use_pytivo'] = int(USE_PYTIVO)
    new_config['pyTivo']['pytivo_notify_onsnatch'] = int(PYTIVO_NOTIFY_ONSNATCH)
    new_config['pyTivo']['pytivo_notify_ondownload'] = int(PYTIVO_NOTIFY_ONDOWNLOAD)
    new_config['pyTivo']['pytivo_notify_onsubtitledownload'] = int(PYTIVO_NOTIFY_ONSUBTITLEDOWNLOAD)
    new_config['pyTivo']['pyTivo_update_library'] = int(PYTIVO_UPDATE_LIBRARY)
    new_config['pyTivo']['pytivo_host'] = PYTIVO_HOST
    new_config['pyTivo']['pytivo_share_name'] = PYTIVO_SHARE_NAME
    new_config['pyTivo']['pytivo_tivo_name'] = PYTIVO_TIVO_NAME

    new_config['NMA'] = {}
    new_config['NMA']['use_nma'] = int(USE_NMA)
    new_config['NMA']['nma_notify_onsnatch'] = int(NMA_NOTIFY_ONSNATCH)
    new_config['NMA']['nma_notify_ondownload'] = int(NMA_NOTIFY_ONDOWNLOAD)
    new_config['NMA']['nma_notify_onsubtitledownload'] = int(NMA_NOTIFY_ONSUBTITLEDOWNLOAD)
    new_config['NMA']['nma_api'] = NMA_API
    new_config['NMA']['nma_priority'] = NMA_PRIORITY

    new_config['Pushalot'] = {}
    new_config['Pushalot']['use_pushalot'] = int(USE_PUSHALOT)
    new_config['Pushalot']['pushalot_notify_onsnatch'] = int(PUSHALOT_NOTIFY_ONSNATCH)
    new_config['Pushalot']['pushalot_notify_ondownload'] = int(PUSHALOT_NOTIFY_ONDOWNLOAD)
    new_config['Pushalot']['pushalot_notify_onsubtitledownload'] = int(PUSHALOT_NOTIFY_ONSUBTITLEDOWNLOAD)
    new_config['Pushalot']['pushalot_authorizationtoken'] = PUSHALOT_AUTHORIZATIONTOKEN

    new_config['Pushbullet'] = {}
    new_config['Pushbullet']['use_pushbullet'] = int(USE_PUSHBULLET)
    new_config['Pushbullet']['pushbullet_notify_onsnatch'] = int(PUSHBULLET_NOTIFY_ONSNATCH)
    new_config['Pushbullet']['pushbullet_notify_ondownload'] = int(PUSHBULLET_NOTIFY_ONDOWNLOAD)
    new_config['Pushbullet']['pushbullet_notify_onsubtitledownload'] = int(PUSHBULLET_NOTIFY_ONSUBTITLEDOWNLOAD)
    new_config['Pushbullet']['pushbullet_api'] = PUSHBULLET_API
    new_config['Pushbullet']['pushbullet_device'] = PUSHBULLET_DEVICE

    new_config['Email'] = {}
    new_config['Email']['use_email'] = int(USE_EMAIL)
    new_config['Email']['email_notify_onsnatch'] = int(EMAIL_NOTIFY_ONSNATCH)
    new_config['Email']['email_notify_ondownload'] = int(EMAIL_NOTIFY_ONDOWNLOAD)
    new_config['Email']['email_notify_onsubtitledownload'] = int(EMAIL_NOTIFY_ONSUBTITLEDOWNLOAD)
    new_config['Email']['email_host'] = EMAIL_HOST
    new_config['Email']['email_port'] = int(EMAIL_PORT)
    new_config['Email']['email_tls'] = int(EMAIL_TLS)
    new_config['Email']['email_user'] = EMAIL_USER
    new_config['Email']['email_password'] = helpers.encrypt(EMAIL_PASSWORD, ENCRYPTION_VERSION)
    new_config['Email']['email_from'] = EMAIL_FROM
    new_config['Email']['email_list'] = EMAIL_LIST
    new_config['Email']['email_subject'] = EMAIL_SUBJECT

    new_config['Newznab'] = {}
    new_config['Newznab']['newznab_data'] = NEWZNAB_DATA

    new_config['TorrentRss'] = {}
    new_config['TorrentRss']['torrentrss_data'] = '!!!'.join([x.configStr() for x in torrentRssProviderList])

    new_config['GUI'] = {}
    new_config['GUI']['gui_name'] = GUI_NAME
    new_config['GUI']['theme_name'] = THEME_NAME
    new_config['GUI']['home_layout'] = HOME_LAYOUT
    new_config['GUI']['history_layout'] = HISTORY_LAYOUT
    new_config['GUI']['history_limit'] = HISTORY_LIMIT
    new_config['GUI']['display_show_specials'] = int(DISPLAY_SHOW_SPECIALS)
    new_config['GUI']['coming_eps_layout'] = COMING_EPS_LAYOUT
    new_config['GUI']['coming_eps_display_paused'] = int(COMING_EPS_DISPLAY_PAUSED)
    new_config['GUI']['coming_eps_sort'] = COMING_EPS_SORT
    new_config['GUI']['coming_eps_missed_range'] = int(COMING_EPS_MISSED_RANGE)
    new_config['GUI']['fuzzy_dating'] = int(FUZZY_DATING)
    new_config['GUI']['trim_zero'] = int(TRIM_ZERO)
    new_config['GUI']['date_preset'] = DATE_PRESET
    new_config['GUI']['time_preset'] = TIME_PRESET_W_SECONDS
    new_config['GUI']['timezone_display'] = TIMEZONE_DISPLAY
    new_config['GUI']['poster_sortby'] = POSTER_SORTBY
    new_config['GUI']['poster_sortdir'] = POSTER_SORTDIR

    new_config['Subtitles'] = {}
    new_config['Subtitles']['use_subtitles'] = int(USE_SUBTITLES)
    new_config['Subtitles']['subtitles_languages'] = ','.join(SUBTITLES_LANGUAGES)
    new_config['Subtitles']['SUBTITLES_SERVICES_LIST'] = ','.join(SUBTITLES_SERVICES_LIST)
    new_config['Subtitles']['SUBTITLES_SERVICES_ENABLED'] = '|'.join([str(x) for x in SUBTITLES_SERVICES_ENABLED])
    new_config['Subtitles']['subtitles_dir'] = SUBTITLES_DIR
    new_config['Subtitles']['subtitles_default'] = int(SUBTITLES_DEFAULT)
    new_config['Subtitles']['subtitles_history'] = int(SUBTITLES_HISTORY)
    new_config['Subtitles']['subtitles_perfect_match'] = int(SUBTITLES_PERFECT_MATCH)
    new_config['Subtitles']['embedded_subtitles_all'] = int(EMBEDDED_SUBTITLES_ALL)
    new_config['Subtitles']['subtitles_hearing_impaired'] = int(SUBTITLES_HEARING_IMPAIRED)
    new_config['Subtitles']['subtitles_finder_frequency'] = int(SUBTITLES_FINDER_FREQUENCY)
    new_config['Subtitles']['subtitles_multi'] = int(SUBTITLES_MULTI)
    new_config['Subtitles']['subtitles_extra_scripts'] = '|'.join(SUBTITLES_EXTRA_SCRIPTS)
    new_config['Subtitles']['subtitles_pre_scripts'] = '|'.join(SUBTITLES_PRE_SCRIPTS)
    new_config['Subtitles']['subtitles_download_in_pp'] = int(SUBTITLES_DOWNLOAD_IN_PP)
    new_config['Subtitles']['subtitles_keep_only_wanted'] = int(SUBTITLES_KEEP_ONLY_WANTED)
    new_config['Subtitles']['addic7ed_username'] = ADDIC7ED_USER
    new_config['Subtitles']['addic7ed_password'] = helpers.encrypt(ADDIC7ED_PASS, ENCRYPTION_VERSION)

    new_config['Subtitles']['itasa_username'] = ITASA_USER
    new_config['Subtitles']['itase_password'] = helpers.encrypt(ITASA_PASS, ENCRYPTION_VERSION)

    new_config['Subtitles']['legendastv_username'] = LEGENDASTV_USER
    new_config['Subtitles']['legendastv_password'] = helpers.encrypt(LEGENDASTV_PASS, ENCRYPTION_VERSION)

    new_config['Subtitles']['opensubtitles_username'] = OPENSUBTITLES_USER
    new_config['Subtitles']['opensubtitles_password'] = helpers.encrypt(OPENSUBTITLES_PASS, ENCRYPTION_VERSION)

    new_config['FailedDownloads'] = {}
    new_config['FailedDownloads']['use_failed_downloads'] = int(USE_FAILED_DOWNLOADS)
    new_config['FailedDownloads']['delete_failed'] = int(DELETE_FAILED)

    new_config['ANIDB'] = {}
    new_config['ANIDB']['use_anidb'] = int(USE_ANIDB)
    new_config['ANIDB']['anidb_username'] = ANIDB_USERNAME
    new_config['ANIDB']['anidb_password'] = helpers.encrypt(ANIDB_PASSWORD, ENCRYPTION_VERSION)
    new_config['ANIDB']['anidb_use_mylist'] = int(ANIDB_USE_MYLIST)

    new_config['ANIME'] = {}
    new_config['ANIME']['anime_split_home'] = int(ANIME_SPLIT_HOME)

    new_config.write()


def launchBrowser(protocol='http', startPort=None, web_root='/'):

    try:
        import webbrowser
    except ImportError:
        logger.log(u"Unable to load the webbrowser module, cannot launch the browser.", logger.WARNING)
        return

    if not startPort:
        startPort = WEB_PORT

    browserURL = '%s://localhost:%d%s/home/' % (protocol, startPort, web_root)

    try:
        webbrowser.open(browserURL, 2, 1)
    except Exception:
        try:
            webbrowser.open(browserURL, 1, 1)
        except Exception:
            logger.log(u"Unable to launch a browser", logger.ERROR)<|MERGE_RESOLUTION|>--- conflicted
+++ resolved
@@ -636,15 +636,9 @@
             NEWZBIN, NEWZBIN_USERNAME, NEWZBIN_PASSWORD, GIT_PATH, MOVE_ASSOCIATED_FILES, SYNC_FILES, POSTPONE_IF_SYNC_FILES, POSTPONE_IF_NO_SUBS, dailySearchScheduler, NFO_RENAME, \
             GUI_NAME, HOME_LAYOUT, HISTORY_LAYOUT, DISPLAY_SHOW_SPECIALS, COMING_EPS_LAYOUT, COMING_EPS_SORT, COMING_EPS_DISPLAY_PAUSED, COMING_EPS_MISSED_RANGE, FUZZY_DATING, TRIM_ZERO, DATE_PRESET, TIME_PRESET, TIME_PRESET_W_SECONDS, THEME_NAME, \
             POSTER_SORTBY, POSTER_SORTDIR, HISTORY_LIMIT, CREATE_MISSING_SHOW_DIRS, ADD_SHOWS_WO_DIR, \
-<<<<<<< HEAD
-            METADATA_WDTV, METADATA_TIVO, METADATA_MEDE8ER, IGNORE_WORDS, PREFERRED_WORDS, UNDESIRED_WORDS, TRACKERS_LIST, IGNORED_SUBS_LIST, REQUIRE_WORDS, CALENDAR_UNPROTECTED, CALENDAR_ICONS, NO_RESTART, \
-            USE_SUBTITLES, SUBTITLES_LANGUAGES, SUBTITLES_DIR, SUBTITLES_SERVICES_LIST, SUBTITLES_SERVICES_ENABLED, SUBTITLES_HISTORY, SUBTITLES_FINDER_FREQUENCY, SUBTITLES_MULTI, SUBTITLES_DOWNLOAD_IN_PP, SUBTITLES_KEEP_ONLY_WANTED, EMBEDDED_SUBTITLES_ALL, SUBTITLES_EXTRA_SCRIPTS, SUBTITLES_PRE_SCRIPTS, SUBTITLES_PERFECT_MATCH, subtitlesFinderScheduler, \
-            SUBTITLES_HEARING_IMPAIRED, ADDIC7ED_USER, ADDIC7ED_PASS, LEGENDASTV_USER, LEGENDASTV_PASS, OPENSUBTITLES_USER, OPENSUBTITLES_PASS, \
-=======
             METADATA_WDTV, METADATA_TIVO, METADATA_MEDE8ER, IGNORE_WORDS, TRACKERS_LIST, IGNORED_SUBS_LIST, REQUIRE_WORDS, CALENDAR_UNPROTECTED, CALENDAR_ICONS, NO_RESTART, \
             USE_SUBTITLES, SUBTITLES_LANGUAGES, SUBTITLES_DIR, SUBTITLES_SERVICES_LIST, SUBTITLES_SERVICES_ENABLED, SUBTITLES_HISTORY, SUBTITLES_FINDER_FREQUENCY, SUBTITLES_MULTI, SUBTITLES_DOWNLOAD_IN_PP, SUBTITLES_KEEP_ONLY_WANTED, EMBEDDED_SUBTITLES_ALL, SUBTITLES_EXTRA_SCRIPTS, SUBTITLES_PERFECT_MATCH, subtitlesFinderScheduler, \
             SUBTITLES_HEARING_IMPAIRED, ADDIC7ED_USER, ADDIC7ED_PASS, ITASA_USER, ITASA_PASS, LEGENDASTV_USER, LEGENDASTV_PASS, OPENSUBTITLES_USER, OPENSUBTITLES_PASS, \
->>>>>>> a18ae553
             USE_FAILED_DOWNLOADS, DELETE_FAILED, ANON_REDIRECT, LOCALHOST_IP, DEBUG, DBDEBUG, DEFAULT_PAGE, PROXY_SETTING, PROXY_INDEXERS, \
             AUTOPOSTPROCESSER_FREQUENCY, SHOWUPDATE_HOUR, \
             ANIME_DEFAULT, NAMING_ANIME, ANIMESUPPORT, USE_ANIDB, ANIDB_USERNAME, ANIDB_PASSWORD, ANIDB_USE_MYLIST, \
@@ -1205,7 +1199,7 @@
 
         ADDIC7ED_USER = check_setting_str(CFG, 'Subtitles', 'addic7ed_username', '', censor_log=True)
         ADDIC7ED_PASS = check_setting_str(CFG, 'Subtitles', 'addic7ed_password', '', censor_log=True)
-        
+
         ITASA_USER = check_setting_str(CFG, 'Subtitles', 'itasa_username', '', censor_log=True)
         ITASA_PASS = check_setting_str(CFG, 'Subtitles', 'itasa_password', '', censor_log=True)
 
