# Author: Nic Wolfe <nic@wolfeden.ca>
# URL: http://code.google.com/p/sickbeard/
#
# This file is part of SickRage.
#
# SickRage is free software: you can redistribute it and/or modify
# it under the terms of the GNU General Public License as published by
# the Free Software Foundation, either version 3 of the License, or
# (at your option) any later version.
#
# SickRage is distributed in the hope that it will be useful,
# but WITHOUT ANY WARRANTY; without even the implied warranty of
# MERCHANTABILITY or FITNESS FOR A PARTICULAR PURPOSE.  See the
# GNU General Public License for more details.
#
# You should have received a copy of the GNU General Public License
# along with SickRage.  If not, see <http://www.gnu.org/licenses/>.

from __future__ import with_statement

import webbrowser
import datetime
import socket
import os
import re
import sys
import os.path

from threading import Lock

from github import Github

from sickbeard import providers, metadata, config, webserveInit
from sickbeard.providers.generic import GenericProvider
from providers import ezrss, tvtorrents, btn, newznab, womble, thepiratebay, torrentleech, kat, iptorrents, \
    omgwtfnzbs, scc, hdtorrents, torrentday, hdbits, nextgen, speedcd, nyaatorrents, fanzub, torrentbytes, animezb, \
    freshontv, bitsoup, t411, tokyotoshokan
from sickbeard.config import CheckSection, check_setting_int, check_setting_str, check_setting_float, ConfigMigrator, \
    naming_ep_type
from sickbeard import searchBacklog, showUpdater, versionChecker, properFinder, autoPostProcesser, \
    subtitles, traktChecker
from sickbeard import helpers, db, exceptions, show_queue, search_queue, scheduler, show_name_helpers
from sickbeard import logger
from sickbeard import naming
from sickbeard import dailysearcher
from sickbeard import scene_numbering, scene_exceptions, name_cache
from indexers.indexer_api import indexerApi
from indexers.indexer_exceptions import indexer_shownotfound, indexer_exception, indexer_error, indexer_episodenotfound, \
    indexer_attributenotfound, indexer_seasonnotfound, indexer_userabort, indexerExcepts
from sickbeard.common import SD, SKIPPED, NAMING_REPEAT
from sickbeard.databases import mainDB, cache_db, failed_db

from lib.configobj import ConfigObj

PID = None

CFG = None
CONFIG_FILE = None

# This is the version of the config we EXPECT to find
CONFIG_VERSION = 5

# Default encryption version (0 for None)
ENCRYPTION_VERSION = 0

PROG_DIR = '.'
MY_FULLNAME = None
MY_NAME = None
MY_ARGS = []
SYS_ENCODING = ''
DATA_DIR = ''
CREATEPID = False
PIDFILE = ''

DAEMON = None
NO_RESIZE = False

# system events
events = None

# github
gh = None

# schedualers
dailySearchScheduler = None
backlogSearchScheduler = None
showUpdateScheduler = None
versionCheckScheduler = None
showQueueScheduler = None
searchQueueScheduler = None
properFinderScheduler = None
autoPostProcesserScheduler = None
subtitlesFinderScheduler = None
traktCheckerScheduler = None

showList = None
loadingShowList = None

providerList = []
newznabProviderList = []
torrentRssProviderList = []
metadata_provider_dict = {}

NEWEST_VERSION = None
NEWEST_VERSION_STRING = None
VERSION_NOTIFY = False
AUTO_UPDATE = False
NOTIFY_ON_UPDATE = False
CUR_COMMIT_HASH = None
BRANCH = ''
GIT_REMOTE = ''
GIT_REMOTE_URL = ''
CUR_COMMIT_BRANCH = ''

GIT_ORG = 'SiCKRAGETV'
GIT_REPO = 'SickRage'

INIT_LOCK = Lock()
started = False

ACTUAL_LOG_DIR = None
LOG_DIR = None

SOCKET_TIMEOUT = None

WEB_PORT = None
WEB_LOG = None
WEB_ROOT = None
WEB_USERNAME = None
WEB_PASSWORD = None
WEB_HOST = None
WEB_IPV6 = None

PLAY_VIDEOS = False

HANDLE_REVERSE_PROXY = False
PROXY_SETTING = None
PROXY_INDEXERS = True

LOCALHOST_IP = None

CPU_PRESET = None

ANON_REDIRECT = None

USE_API = False
API_KEY = None

ENABLE_HTTPS = False
HTTPS_CERT = None
HTTPS_KEY = None

LAUNCH_BROWSER = False
CACHE_DIR = None
ACTUAL_CACHE_DIR = None
ROOT_DIRS = None
UPDATE_SHOWS_ON_START = False
TRASH_REMOVE_SHOW = False
TRASH_ROTATE_LOGS = False
SORT_ARTICLE = False
DEBUG = False

USE_LISTVIEW = False
METADATA_XBMC = None
METADATA_XBMC_12PLUS = None
METADATA_MEDIABROWSER = None
METADATA_PS3 = None
METADATA_WDTV = None
METADATA_TIVO = None
METADATA_MEDE8ER = None

QUALITY_DEFAULT = None
STATUS_DEFAULT = None
FLATTEN_FOLDERS_DEFAULT = False
SUBTITLES_DEFAULT = False
INDEXER_DEFAULT = None
INDEXER_TIMEOUT = None
SCENE_DEFAULT = False
ANIME_DEFAULT = False
PROVIDER_ORDER = []

NAMING_MULTI_EP = False
NAMING_ANIME_MULTI_EP = False
NAMING_PATTERN = None
NAMING_ABD_PATTERN = None
NAMING_CUSTOM_ABD = False
NAMING_SPORTS_PATTERN = None
NAMING_CUSTOM_SPORTS = False
NAMING_ANIME_PATTERN = None
NAMING_CUSTOM_ANIME = False
NAMING_FORCE_FOLDERS = False
NAMING_STRIP_YEAR = False
NAMING_ANIME = None

USE_NZBS = False
USE_TORRENTS = False

NZB_METHOD = None
NZB_DIR = None
USENET_RETENTION = None
TORRENT_METHOD = None
TORRENT_DIR = None
DOWNLOAD_PROPERS = False
CHECK_PROPERS_INTERVAL = None
ALLOW_HIGH_PRIORITY = False

AUTOPOSTPROCESSER_FREQUENCY = None
DAILYSEARCH_FREQUENCY = None
UPDATE_FREQUENCY = None
DAILYSEARCH_STARTUP = False
BACKLOG_FREQUENCY = None
BACKLOG_STARTUP = False

DEFAULT_AUTOPOSTPROCESSER_FREQUENCY = 10
DEFAULT_DAILYSEARCH_FREQUENCY = 40
DEFAULT_BACKLOG_FREQUENCY = 21
DEFAULT_UPDATE_FREQUENCY = 1

MIN_AUTOPOSTPROCESSER_FREQUENCY = 1
MIN_DAILYSEARCH_FREQUENCY = 10
MIN_BACKLOG_FREQUENCY = 10
MIN_UPDATE_FREQUENCY = 1

BACKLOG_DAYS = 7

ADD_SHOWS_WO_DIR = False
CREATE_MISSING_SHOW_DIRS = False
RENAME_EPISODES = False
AIRDATE_EPISODES = False
PROCESS_AUTOMATICALLY = False
KEEP_PROCESSED_DIR = False
PROCESS_METHOD = None
MOVE_ASSOCIATED_FILES = False
POSTPONE_IF_SYNC_FILES = True
NFO_RENAME = True
TV_DOWNLOAD_DIR = None
UNPACK = False
SKIP_REMOVED_FILES = False

NZBS = False
NZBS_UID = None
NZBS_HASH = None

WOMBLE = False

OMGWTFNZBS = False
OMGWTFNZBS_USERNAME = None
OMGWTFNZBS_APIKEY = None

NEWZBIN = False
NEWZBIN_USERNAME = None
NEWZBIN_PASSWORD = None

SAB_USERNAME = None
SAB_PASSWORD = None
SAB_APIKEY = None
SAB_CATEGORY = None
SAB_HOST = ''

NZBGET_USERNAME = None
NZBGET_PASSWORD = None
NZBGET_CATEGORY = None
NZBGET_HOST = None
NZBGET_USE_HTTPS = False
NZBGET_PRIORITY = 100

TORRENT_USERNAME = None
TORRENT_PASSWORD = None
TORRENT_HOST = ''
TORRENT_PATH = ''
TORRENT_SEED_TIME = None
TORRENT_PAUSED = False
TORRENT_HIGH_BANDWIDTH = False
TORRENT_LABEL = ''
TORRENT_VERIFY_CERT = False

USE_XBMC = False
XBMC_ALWAYS_ON = True
XBMC_NOTIFY_ONSNATCH = False
XBMC_NOTIFY_ONDOWNLOAD = False
XBMC_NOTIFY_ONSUBTITLEDOWNLOAD = False
XBMC_UPDATE_LIBRARY = False
XBMC_UPDATE_FULL = False
XBMC_UPDATE_ONLYFIRST = False
XBMC_HOST = ''
XBMC_USERNAME = None
XBMC_PASSWORD = None

USE_PLEX = False
PLEX_NOTIFY_ONSNATCH = False
PLEX_NOTIFY_ONDOWNLOAD = False
PLEX_NOTIFY_ONSUBTITLEDOWNLOAD = False
PLEX_UPDATE_LIBRARY = False
PLEX_SERVER_HOST = None
PLEX_HOST = None
PLEX_USERNAME = None
PLEX_PASSWORD = None

USE_GROWL = False
GROWL_NOTIFY_ONSNATCH = False
GROWL_NOTIFY_ONDOWNLOAD = False
GROWL_NOTIFY_ONSUBTITLEDOWNLOAD = False
GROWL_HOST = ''
GROWL_PASSWORD = None

USE_PROWL = False
PROWL_NOTIFY_ONSNATCH = False
PROWL_NOTIFY_ONDOWNLOAD = False
PROWL_NOTIFY_ONSUBTITLEDOWNLOAD = False
PROWL_API = None
PROWL_PRIORITY = 0

USE_TWITTER = False
TWITTER_NOTIFY_ONSNATCH = False
TWITTER_NOTIFY_ONDOWNLOAD = False
TWITTER_NOTIFY_ONSUBTITLEDOWNLOAD = False
TWITTER_USERNAME = None
TWITTER_PASSWORD = None
TWITTER_PREFIX = None

USE_BOXCAR = False
BOXCAR_NOTIFY_ONSNATCH = False
BOXCAR_NOTIFY_ONDOWNLOAD = False
BOXCAR_NOTIFY_ONSUBTITLEDOWNLOAD = False
BOXCAR_USERNAME = None
BOXCAR_PASSWORD = None
BOXCAR_PREFIX = None

USE_BOXCAR2 = False
BOXCAR2_NOTIFY_ONSNATCH = False
BOXCAR2_NOTIFY_ONDOWNLOAD = False
BOXCAR2_NOTIFY_ONSUBTITLEDOWNLOAD = False
BOXCAR2_ACCESSTOKEN = None

USE_PUSHOVER = False
PUSHOVER_NOTIFY_ONSNATCH = False
PUSHOVER_NOTIFY_ONDOWNLOAD = False
PUSHOVER_NOTIFY_ONSUBTITLEDOWNLOAD = False
PUSHOVER_USERKEY = None
PUSHOVER_APIKEY = None

USE_LIBNOTIFY = False
LIBNOTIFY_NOTIFY_ONSNATCH = False
LIBNOTIFY_NOTIFY_ONDOWNLOAD = False
LIBNOTIFY_NOTIFY_ONSUBTITLEDOWNLOAD = False

USE_NMJ = False
NMJ_HOST = None
NMJ_DATABASE = None
NMJ_MOUNT = None

ANIMESUPPORT = False
USE_ANIDB = False
ANIDB_USERNAME = None
ANIDB_PASSWORD = None
ANIDB_USE_MYLIST = False
ADBA_CONNECTION = None
ANIME_SPLIT_HOME = False

USE_SYNOINDEX = False

USE_NMJv2 = False
NMJv2_HOST = None
NMJv2_DATABASE = None
NMJv2_DBLOC = None

USE_SYNOLOGYNOTIFIER = False
SYNOLOGYNOTIFIER_NOTIFY_ONSNATCH = False
SYNOLOGYNOTIFIER_NOTIFY_ONDOWNLOAD = False
SYNOLOGYNOTIFIER_NOTIFY_ONSUBTITLEDOWNLOAD = False

USE_TRAKT = False
TRAKT_USERNAME = None
TRAKT_PASSWORD = None
TRAKT_API = ''
TRAKT_REMOVE_WATCHLIST = False
TRAKT_REMOVE_SERIESLIST = False
TRAKT_USE_WATCHLIST = False
TRAKT_METHOD_ADD = 0
TRAKT_START_PAUSED = False
TRAKT_USE_RECOMMENDED = False
TRAKT_SYNC = False
TRAKT_DEFAULT_INDEXER = None

USE_PYTIVO = False
PYTIVO_NOTIFY_ONSNATCH = False
PYTIVO_NOTIFY_ONDOWNLOAD = False
PYTIVO_NOTIFY_ONSUBTITLEDOWNLOAD = False
PYTIVO_UPDATE_LIBRARY = False
PYTIVO_HOST = ''
PYTIVO_SHARE_NAME = ''
PYTIVO_TIVO_NAME = ''

USE_NMA = False
NMA_NOTIFY_ONSNATCH = False
NMA_NOTIFY_ONDOWNLOAD = False
NMA_NOTIFY_ONSUBTITLEDOWNLOAD = False
NMA_API = None
NMA_PRIORITY = 0

USE_PUSHALOT = False
PUSHALOT_NOTIFY_ONSNATCH = False
PUSHALOT_NOTIFY_ONDOWNLOAD = False
PUSHALOT_NOTIFY_ONSUBTITLEDOWNLOAD = False
PUSHALOT_AUTHORIZATIONTOKEN = None

USE_PUSHBULLET = False
PUSHBULLET_NOTIFY_ONSNATCH = False
PUSHBULLET_NOTIFY_ONDOWNLOAD = False
PUSHBULLET_NOTIFY_ONSUBTITLEDOWNLOAD = False
PUSHBULLET_API = None
PUSHBULLET_DEVICE = None

USE_EMAIL = False
EMAIL_NOTIFY_ONSNATCH = False
EMAIL_NOTIFY_ONDOWNLOAD = False
EMAIL_NOTIFY_ONSUBTITLEDOWNLOAD = False
EMAIL_HOST = None
EMAIL_PORT = 25
EMAIL_TLS = False
EMAIL_USER = None
EMAIL_PASSWORD = None
EMAIL_FROM = None
EMAIL_LIST = None

GUI_NAME = None
HOME_LAYOUT = None
HISTORY_LAYOUT = None
DISPLAY_SHOW_SPECIALS = False
COMING_EPS_LAYOUT = None
COMING_EPS_DISPLAY_PAUSED = False
COMING_EPS_SORT = None
COMING_EPS_MISSED_RANGE = None
FUZZY_DATING = False
TRIM_ZERO = False
DATE_PRESET = None
TIME_PRESET = None
TIME_PRESET_W_SECONDS = None
TIMEZONE_DISPLAY = None
THEME_NAME = None
POSTER_SORTBY = None
POSTER_SORTDIR = None

USE_SUBTITLES = False
SUBTITLES_LANGUAGES = []
SUBTITLES_DIR = ''
SUBTITLES_SERVICES_LIST = []
SUBTITLES_SERVICES_ENABLED = []
SUBTITLES_HISTORY = False
SUBTITLES_FINDER_FREQUENCY = 1

USE_FAILED_DOWNLOADS = False
DELETE_FAILED = False

EXTRA_SCRIPTS = []

GIT_PATH = None

IGNORE_WORDS = "german,french,core2hd,dutch,swedish,reenc,MrLss"
REQUIRE_WORDS = ""

CALENDAR_UNPROTECTED = False

TMDB_API_KEY = 'edc5f123313769de83a71e157758030b'
TRAKT_API_KEY = 'abd806c54516240c76e4ebc9c5ccf394'

__INITIALIZED__ = False

def get_backlog_cycle_time():
    cycletime = DAILYSEARCH_FREQUENCY * 2 + 7
    return max([cycletime, 720])

def initialize(consoleLogging=True):
    with INIT_LOCK:

        global BRANCH, GIT_REMOTE, GIT_REMOTE_URL, CUR_COMMIT_HASH, CUR_COMMIT_BRANCH, ACTUAL_LOG_DIR, LOG_DIR, WEB_PORT, WEB_LOG, ENCRYPTION_VERSION, WEB_ROOT, WEB_USERNAME, WEB_PASSWORD, WEB_HOST, WEB_IPV6, USE_API, API_KEY, ENABLE_HTTPS, HTTPS_CERT, HTTPS_KEY, \
            HANDLE_REVERSE_PROXY, USE_NZBS, USE_TORRENTS, NZB_METHOD, NZB_DIR, DOWNLOAD_PROPERS, CHECK_PROPERS_INTERVAL, ALLOW_HIGH_PRIORITY, TORRENT_METHOD, \
            SAB_USERNAME, SAB_PASSWORD, SAB_APIKEY, SAB_CATEGORY, SAB_HOST, \
            NZBGET_USERNAME, NZBGET_PASSWORD, NZBGET_CATEGORY, NZBGET_PRIORITY, NZBGET_HOST, NZBGET_USE_HTTPS, backlogSearchScheduler, \
            TORRENT_USERNAME, TORRENT_PASSWORD, TORRENT_HOST, TORRENT_PATH, TORRENT_SEED_TIME, TORRENT_PAUSED, TORRENT_HIGH_BANDWIDTH, TORRENT_LABEL, TORRENT_VERIFY_CERT, \
            USE_XBMC, XBMC_ALWAYS_ON, XBMC_NOTIFY_ONSNATCH, XBMC_NOTIFY_ONDOWNLOAD, XBMC_NOTIFY_ONSUBTITLEDOWNLOAD, XBMC_UPDATE_FULL, XBMC_UPDATE_ONLYFIRST, \
            XBMC_UPDATE_LIBRARY, XBMC_HOST, XBMC_USERNAME, XBMC_PASSWORD, BACKLOG_FREQUENCY, \
            USE_TRAKT, TRAKT_USERNAME, TRAKT_PASSWORD, TRAKT_API, TRAKT_REMOVE_WATCHLIST, TRAKT_USE_WATCHLIST, TRAKT_METHOD_ADD, TRAKT_START_PAUSED, traktCheckerScheduler, TRAKT_USE_RECOMMENDED, TRAKT_SYNC, TRAKT_DEFAULT_INDEXER, TRAKT_REMOVE_SERIESLIST, \
            USE_PLEX, PLEX_NOTIFY_ONSNATCH, PLEX_NOTIFY_ONDOWNLOAD, PLEX_NOTIFY_ONSUBTITLEDOWNLOAD, PLEX_UPDATE_LIBRARY, \
            PLEX_SERVER_HOST, PLEX_HOST, PLEX_USERNAME, PLEX_PASSWORD, DEFAULT_BACKLOG_FREQUENCY, MIN_BACKLOG_FREQUENCY, BACKLOG_STARTUP, SKIP_REMOVED_FILES, \
            showUpdateScheduler, __INITIALIZED__, LAUNCH_BROWSER, UPDATE_SHOWS_ON_START, TRASH_REMOVE_SHOW, TRASH_ROTATE_LOGS, SORT_ARTICLE, showList, loadingShowList, \
            NEWZNAB_DATA, NZBS, NZBS_UID, NZBS_HASH, INDEXER_DEFAULT, INDEXER_TIMEOUT, USENET_RETENTION, TORRENT_DIR, \
            QUALITY_DEFAULT, FLATTEN_FOLDERS_DEFAULT, SUBTITLES_DEFAULT, STATUS_DEFAULT, DAILYSEARCH_STARTUP, \
            GROWL_NOTIFY_ONSNATCH, GROWL_NOTIFY_ONDOWNLOAD, GROWL_NOTIFY_ONSUBTITLEDOWNLOAD, TWITTER_NOTIFY_ONSNATCH, TWITTER_NOTIFY_ONDOWNLOAD, TWITTER_NOTIFY_ONSUBTITLEDOWNLOAD, \
            USE_GROWL, GROWL_HOST, GROWL_PASSWORD, USE_PROWL, PROWL_NOTIFY_ONSNATCH, PROWL_NOTIFY_ONDOWNLOAD, PROWL_NOTIFY_ONSUBTITLEDOWNLOAD, PROWL_API, PROWL_PRIORITY, PROG_DIR, \
            USE_PYTIVO, PYTIVO_NOTIFY_ONSNATCH, PYTIVO_NOTIFY_ONDOWNLOAD, PYTIVO_NOTIFY_ONSUBTITLEDOWNLOAD, PYTIVO_UPDATE_LIBRARY, PYTIVO_HOST, PYTIVO_SHARE_NAME, PYTIVO_TIVO_NAME, \
            USE_NMA, NMA_NOTIFY_ONSNATCH, NMA_NOTIFY_ONDOWNLOAD, NMA_NOTIFY_ONSUBTITLEDOWNLOAD, NMA_API, NMA_PRIORITY, \
            USE_PUSHALOT, PUSHALOT_NOTIFY_ONSNATCH, PUSHALOT_NOTIFY_ONDOWNLOAD, PUSHALOT_NOTIFY_ONSUBTITLEDOWNLOAD, PUSHALOT_AUTHORIZATIONTOKEN, \
            USE_PUSHBULLET, PUSHBULLET_NOTIFY_ONSNATCH, PUSHBULLET_NOTIFY_ONDOWNLOAD, PUSHBULLET_NOTIFY_ONSUBTITLEDOWNLOAD, PUSHBULLET_API, PUSHBULLET_DEVICE, \
            versionCheckScheduler, VERSION_NOTIFY, AUTO_UPDATE, NOTIFY_ON_UPDATE, PROCESS_AUTOMATICALLY, UNPACK, CPU_PRESET, \
            KEEP_PROCESSED_DIR, PROCESS_METHOD, TV_DOWNLOAD_DIR, MIN_DAILYSEARCH_FREQUENCY, DEFAULT_UPDATE_FREQUENCY, MIN_UPDATE_FREQUENCY, UPDATE_FREQUENCY, \
            showQueueScheduler, searchQueueScheduler, ROOT_DIRS, CACHE_DIR, ACTUAL_CACHE_DIR, TIMEZONE_DISPLAY, \
            NAMING_PATTERN, NAMING_MULTI_EP, NAMING_ANIME_MULTI_EP, NAMING_FORCE_FOLDERS, NAMING_ABD_PATTERN, NAMING_CUSTOM_ABD, NAMING_SPORTS_PATTERN, NAMING_CUSTOM_SPORTS, NAMING_ANIME_PATTERN, NAMING_CUSTOM_ANIME, NAMING_STRIP_YEAR, \
            RENAME_EPISODES, AIRDATE_EPISODES, properFinderScheduler, PROVIDER_ORDER, autoPostProcesserScheduler, \
            WOMBLE, OMGWTFNZBS, OMGWTFNZBS_USERNAME, OMGWTFNZBS_APIKEY, providerList, newznabProviderList, torrentRssProviderList, \
            EXTRA_SCRIPTS, USE_TWITTER, TWITTER_USERNAME, TWITTER_PASSWORD, TWITTER_PREFIX, DAILYSEARCH_FREQUENCY, \
            USE_BOXCAR, BOXCAR_USERNAME, BOXCAR_PASSWORD, BOXCAR_NOTIFY_ONDOWNLOAD, BOXCAR_NOTIFY_ONSUBTITLEDOWNLOAD, BOXCAR_NOTIFY_ONSNATCH, \
            USE_BOXCAR2, BOXCAR2_ACCESSTOKEN, BOXCAR2_NOTIFY_ONDOWNLOAD, BOXCAR2_NOTIFY_ONSUBTITLEDOWNLOAD, BOXCAR2_NOTIFY_ONSNATCH, \
            USE_PUSHOVER, PUSHOVER_USERKEY, PUSHOVER_APIKEY, PUSHOVER_NOTIFY_ONDOWNLOAD, PUSHOVER_NOTIFY_ONSUBTITLEDOWNLOAD, PUSHOVER_NOTIFY_ONSNATCH, \
            USE_LIBNOTIFY, LIBNOTIFY_NOTIFY_ONSNATCH, LIBNOTIFY_NOTIFY_ONDOWNLOAD, LIBNOTIFY_NOTIFY_ONSUBTITLEDOWNLOAD, USE_NMJ, NMJ_HOST, NMJ_DATABASE, NMJ_MOUNT, USE_NMJv2, NMJv2_HOST, NMJv2_DATABASE, NMJv2_DBLOC, USE_SYNOINDEX, \
            USE_SYNOLOGYNOTIFIER, SYNOLOGYNOTIFIER_NOTIFY_ONSNATCH, SYNOLOGYNOTIFIER_NOTIFY_ONDOWNLOAD, SYNOLOGYNOTIFIER_NOTIFY_ONSUBTITLEDOWNLOAD, \
            USE_EMAIL, EMAIL_HOST, EMAIL_PORT, EMAIL_TLS, EMAIL_USER, EMAIL_PASSWORD, EMAIL_FROM, EMAIL_NOTIFY_ONSNATCH, EMAIL_NOTIFY_ONDOWNLOAD, EMAIL_NOTIFY_ONSUBTITLEDOWNLOAD, EMAIL_LIST, \
            USE_LISTVIEW, METADATA_XBMC, METADATA_XBMC_12PLUS, METADATA_MEDIABROWSER, METADATA_PS3, metadata_provider_dict, \
            NEWZBIN, NEWZBIN_USERNAME, NEWZBIN_PASSWORD, GIT_PATH, MOVE_ASSOCIATED_FILES, POSTPONE_IF_SYNC_FILES, dailySearchScheduler, NFO_RENAME, \
            GUI_NAME, HOME_LAYOUT, HISTORY_LAYOUT, DISPLAY_SHOW_SPECIALS, COMING_EPS_LAYOUT, COMING_EPS_SORT, COMING_EPS_DISPLAY_PAUSED, COMING_EPS_MISSED_RANGE, FUZZY_DATING, TRIM_ZERO, DATE_PRESET, TIME_PRESET, TIME_PRESET_W_SECONDS, THEME_NAME, \
            POSTER_SORTBY, POSTER_SORTDIR, \
            METADATA_WDTV, METADATA_TIVO, METADATA_MEDE8ER, IGNORE_WORDS, REQUIRE_WORDS, CALENDAR_UNPROTECTED, CREATE_MISSING_SHOW_DIRS, \
            ADD_SHOWS_WO_DIR, USE_SUBTITLES, SUBTITLES_LANGUAGES, SUBTITLES_DIR, SUBTITLES_SERVICES_LIST, SUBTITLES_SERVICES_ENABLED, SUBTITLES_HISTORY, SUBTITLES_FINDER_FREQUENCY, subtitlesFinderScheduler, \
            USE_FAILED_DOWNLOADS, DELETE_FAILED, ANON_REDIRECT, LOCALHOST_IP, TMDB_API_KEY, DEBUG, PROXY_SETTING, PROXY_INDEXERS, \
            AUTOPOSTPROCESSER_FREQUENCY, DEFAULT_AUTOPOSTPROCESSER_FREQUENCY, MIN_AUTOPOSTPROCESSER_FREQUENCY, \
            ANIME_DEFAULT, NAMING_ANIME, ANIMESUPPORT, USE_ANIDB, ANIDB_USERNAME, ANIDB_PASSWORD, ANIDB_USE_MYLIST, \
            ANIME_SPLIT_HOME, SCENE_DEFAULT, PLAY_VIDEOS, BACKLOG_DAYS, GIT_ORG, GIT_REPO, gh

        if __INITIALIZED__:
            return False

        CheckSection(CFG, 'General')
        CheckSection(CFG, 'Blackhole')
        CheckSection(CFG, 'Newzbin')
        CheckSection(CFG, 'SABnzbd')
        CheckSection(CFG, 'NZBget')
        CheckSection(CFG, 'XBMC')
        CheckSection(CFG, 'PLEX')
        CheckSection(CFG, 'Growl')
        CheckSection(CFG, 'Prowl')
        CheckSection(CFG, 'Twitter')
        CheckSection(CFG, 'Boxcar')
        CheckSection(CFG, 'Boxcar2')
        CheckSection(CFG, 'NMJ')
        CheckSection(CFG, 'NMJv2')
        CheckSection(CFG, 'Synology')
        CheckSection(CFG, 'SynologyNotifier')
        CheckSection(CFG, 'pyTivo')
        CheckSection(CFG, 'NMA')
        CheckSection(CFG, 'Pushalot')
        CheckSection(CFG, 'Pushbullet')
        CheckSection(CFG, 'Subtitles')

        # github api
        gh = Github().get_organization(GIT_ORG).get_repo(GIT_REPO)  # wanted branch

        BRANCH = check_setting_str(CFG, 'General', 'branch', '')

        # git_remote
        GIT_REMOTE = check_setting_str(CFG, 'General', 'git_remote', 'origin')
        GIT_REMOTE_URL = check_setting_str(CFG, 'General', 'git_remote_url', 'https://github.com/SiCKRAGETV/SickRage.git')

        # current commit hash
        CUR_COMMIT_HASH = check_setting_str(CFG, 'General', 'cur_commit_hash', '')

        # current commit branch
        CUR_COMMIT_BRANCH = check_setting_str(CFG, 'General', 'cur_commit_branch', '')

        ACTUAL_CACHE_DIR = check_setting_str(CFG, 'General', 'cache_dir', 'cache')

        # fix bad configs due to buggy code
        if ACTUAL_CACHE_DIR == 'None':
            ACTUAL_CACHE_DIR = 'cache'

        # unless they specify, put the cache dir inside the data dir
        if not os.path.isabs(ACTUAL_CACHE_DIR):
            CACHE_DIR = os.path.join(DATA_DIR, ACTUAL_CACHE_DIR)
        else:
            CACHE_DIR = ACTUAL_CACHE_DIR

        if not helpers.makeDir(CACHE_DIR):
            logger.log(u"!!! Creating local cache dir failed, using system default", logger.ERROR)
            CACHE_DIR = None

        # clean cache folders
        if CACHE_DIR:
            helpers.clearCache()

        GUI_NAME = check_setting_str(CFG, 'GUI', 'gui_name', 'slick')

        THEME_NAME = check_setting_str(CFG, 'GUI', 'theme_name', 'dark')

        ACTUAL_LOG_DIR = check_setting_str(CFG, 'General', 'log_dir', 'Logs')
        # put the log dir inside the data dir, unless an absolute path
        LOG_DIR = os.path.normpath(os.path.join(DATA_DIR, ACTUAL_LOG_DIR))

        if not helpers.makeDir(LOG_DIR):
            logger.log(u"!!! No log folder, logging to screen only!", logger.ERROR)

        SOCKET_TIMEOUT = check_setting_int(CFG, 'General', 'socket_timeout', 30)
        socket.setdefaulttimeout(SOCKET_TIMEOUT)

        try:
            WEB_PORT = check_setting_int(CFG, 'General', 'web_port', 8081)
        except:
            WEB_PORT = 8081

        if WEB_PORT < 21 or WEB_PORT > 65535:
            WEB_PORT = 8081

        WEB_HOST = check_setting_str(CFG, 'General', 'web_host', '0.0.0.0')
        WEB_IPV6 = bool(check_setting_int(CFG, 'General', 'web_ipv6', 0))
        WEB_ROOT = check_setting_str(CFG, 'General', 'web_root', '').rstrip("/")
        WEB_LOG = bool(check_setting_int(CFG, 'General', 'web_log', 0))
        ENCRYPTION_VERSION = check_setting_int(CFG, 'General', 'encryption_version', 0)
        WEB_USERNAME = check_setting_str(CFG, 'General', 'web_username', '')
        WEB_PASSWORD = check_setting_str(CFG, 'General', 'web_password', '')
        LAUNCH_BROWSER = bool(check_setting_int(CFG, 'General', 'launch_browser', 1))

        PLAY_VIDEOS = bool(check_setting_int(CFG, 'General', 'play_videos', 0))

        LOCALHOST_IP = check_setting_str(CFG, 'General', 'localhost_ip', '')

        CPU_PRESET = check_setting_str(CFG, 'General', 'cpu_preset', 'NORMAL')

        ANON_REDIRECT = check_setting_str(CFG, 'General', 'anon_redirect', 'http://dereferer.org/?')
        PROXY_SETTING = check_setting_str(CFG, 'General', 'proxy_setting', '')
        PROXY_INDEXERS = bool(check_setting_int(CFG, 'General', 'proxy_indexers', 1))
<<<<<<< HEAD
        # attempt to help prevent users from breaking links by using a bad url
=======
        # attempt to help prevent users from breaking links by using a bad url 
>>>>>>> be0e3ab8
        if not ANON_REDIRECT.endswith('?'):
            ANON_REDIRECT = ''

        UPDATE_SHOWS_ON_START = bool(check_setting_int(CFG, 'General', 'update_shows_on_start', 0))
        TRASH_REMOVE_SHOW = bool(check_setting_int(CFG, 'General', 'trash_remove_show', 0))
        TRASH_ROTATE_LOGS = bool(check_setting_int(CFG, 'General', 'trash_rotate_logs', 0))

        SORT_ARTICLE = bool(check_setting_int(CFG, 'General', 'sort_article', 0))

        USE_API = bool(check_setting_int(CFG, 'General', 'use_api', 0))
        API_KEY = check_setting_str(CFG, 'General', 'api_key', '')

        DEBUG = bool(check_setting_int(CFG, 'General', 'debug', 0))

        ENABLE_HTTPS = bool(check_setting_int(CFG, 'General', 'enable_https', 0))

        HTTPS_CERT = check_setting_str(CFG, 'General', 'https_cert', 'server.crt')
        HTTPS_KEY = check_setting_str(CFG, 'General', 'https_key', 'server.key')

        HANDLE_REVERSE_PROXY = bool(check_setting_int(CFG, 'General', 'handle_reverse_proxy', 0))

        ROOT_DIRS = check_setting_str(CFG, 'General', 'root_dirs', '')
        if not re.match(r'\d+\|[^|]+(?:\|[^|]+)*', ROOT_DIRS):
            ROOT_DIRS = ''

        QUALITY_DEFAULT = check_setting_int(CFG, 'General', 'quality_default', SD)
        STATUS_DEFAULT = check_setting_int(CFG, 'General', 'status_default', SKIPPED)
        VERSION_NOTIFY = bool(check_setting_int(CFG, 'General', 'version_notify', 1))
        AUTO_UPDATE = bool(check_setting_int(CFG, 'General', 'auto_update', 0))
        NOTIFY_ON_UPDATE = bool(check_setting_int(CFG, 'General', 'notify_on_update', 1))
        FLATTEN_FOLDERS_DEFAULT = bool(check_setting_int(CFG, 'General', 'flatten_folders_default', 0))
        INDEXER_DEFAULT = check_setting_int(CFG, 'General', 'indexer_default', 0)
        INDEXER_TIMEOUT = check_setting_int(CFG, 'General', 'indexer_timeout', 20)
        ANIME_DEFAULT = bool(check_setting_int(CFG, 'General', 'anime_default', 0))
        SCENE_DEFAULT = bool(check_setting_int(CFG, 'General', 'scene_default', 0))

        PROVIDER_ORDER = check_setting_str(CFG, 'General', 'provider_order', '').split()

        NAMING_PATTERN = check_setting_str(CFG, 'General', 'naming_pattern', 'Season %0S/%SN - S%0SE%0E - %EN')
        NAMING_ABD_PATTERN = check_setting_str(CFG, 'General', 'naming_abd_pattern', '%SN - %A.D - %EN')
        NAMING_CUSTOM_ABD = bool(check_setting_int(CFG, 'General', 'naming_custom_abd', 0))
        NAMING_SPORTS_PATTERN = check_setting_str(CFG, 'General', 'naming_sports_pattern', '%SN - %A-D - %EN')
        NAMING_ANIME_PATTERN = check_setting_str(CFG, 'General', 'naming_anime_pattern', 'Season %0S/%SN - S%0SE%0E - %EN')
        NAMING_ANIME = check_setting_int(CFG, 'General', 'naming_anime', 3)
        NAMING_CUSTOM_SPORTS = bool(check_setting_int(CFG, 'General', 'naming_custom_sports', 0))
        NAMING_CUSTOM_ANIME = bool(check_setting_int(CFG, 'General', 'naming_custom_anime', 0))
        NAMING_MULTI_EP = check_setting_int(CFG, 'General', 'naming_multi_ep', 1)
        NAMING_ANIME_MULTI_EP = check_setting_int(CFG, 'General', 'naming_anime_multi_ep', 1)
        NAMING_FORCE_FOLDERS = naming.check_force_season_folders()
        NAMING_STRIP_YEAR = bool(check_setting_int(CFG, 'General', 'naming_strip_year', 0))

        USE_NZBS = bool(check_setting_int(CFG, 'General', 'use_nzbs', 0))
        USE_TORRENTS = bool(check_setting_int(CFG, 'General', 'use_torrents', 1))

        NZB_METHOD = check_setting_str(CFG, 'General', 'nzb_method', 'blackhole')
        if NZB_METHOD not in ('blackhole', 'sabnzbd', 'nzbget'):
            NZB_METHOD = 'blackhole'

        TORRENT_METHOD = check_setting_str(CFG, 'General', 'torrent_method', 'blackhole')
        if TORRENT_METHOD not in ('blackhole', 'utorrent', 'transmission', 'deluge', 'download_station', 'rtorrent'):
            TORRENT_METHOD = 'blackhole'

        DOWNLOAD_PROPERS = bool(check_setting_int(CFG, 'General', 'download_propers', 1))
        CHECK_PROPERS_INTERVAL = check_setting_str(CFG, 'General', 'check_propers_interval', '')
        if CHECK_PROPERS_INTERVAL not in ('15m', '45m', '90m', '4h', 'daily'):
            CHECK_PROPERS_INTERVAL = 'daily'

        ALLOW_HIGH_PRIORITY = bool(check_setting_int(CFG, 'General', 'allow_high_priority', 1))

        DAILYSEARCH_STARTUP = bool(check_setting_int(CFG, 'General', 'dailysearch_startup', 1))
        BACKLOG_STARTUP = bool(check_setting_int(CFG, 'General', 'backlog_startup', 1))
        SKIP_REMOVED_FILES = bool(check_setting_int(CFG, 'General', 'skip_removed_files', 0))

        USENET_RETENTION = check_setting_int(CFG, 'General', 'usenet_retention', 500)

        AUTOPOSTPROCESSER_FREQUENCY = check_setting_int(CFG, 'General', 'autopostprocesser_frequency',
                                                        DEFAULT_AUTOPOSTPROCESSER_FREQUENCY)
        if AUTOPOSTPROCESSER_FREQUENCY < MIN_AUTOPOSTPROCESSER_FREQUENCY:
            AUTOPOSTPROCESSER_FREQUENCY = MIN_AUTOPOSTPROCESSER_FREQUENCY

        DAILYSEARCH_FREQUENCY = check_setting_int(CFG, 'General', 'dailysearch_frequency',
                                                  DEFAULT_DAILYSEARCH_FREQUENCY)
        if DAILYSEARCH_FREQUENCY < MIN_DAILYSEARCH_FREQUENCY:
            DAILYSEARCH_FREQUENCY = MIN_DAILYSEARCH_FREQUENCY

        MIN_BACKLOG_FREQUENCY = get_backlog_cycle_time()
        BACKLOG_FREQUENCY = check_setting_int(CFG, 'General', 'backlog_frequency', DEFAULT_BACKLOG_FREQUENCY)
        if BACKLOG_FREQUENCY < MIN_BACKLOG_FREQUENCY:
            BACKLOG_FREQUENCY = MIN_BACKLOG_FREQUENCY

        UPDATE_FREQUENCY = check_setting_int(CFG, 'General', 'update_frequency', DEFAULT_UPDATE_FREQUENCY)
        if UPDATE_FREQUENCY < MIN_UPDATE_FREQUENCY:
            UPDATE_FREQUENCY = MIN_UPDATE_FREQUENCY

        BACKLOG_DAYS = check_setting_int(CFG, 'General', 'backlog_days', 7)

        NZB_DIR = check_setting_str(CFG, 'Blackhole', 'nzb_dir', '')
        TORRENT_DIR = check_setting_str(CFG, 'Blackhole', 'torrent_dir', '')

        TV_DOWNLOAD_DIR = check_setting_str(CFG, 'General', 'tv_download_dir', '')
        PROCESS_AUTOMATICALLY = bool(check_setting_int(CFG, 'General', 'process_automatically', 0))
        UNPACK = bool(check_setting_int(CFG, 'General', 'unpack', 0))
        RENAME_EPISODES = bool(check_setting_int(CFG, 'General', 'rename_episodes', 1))
        AIRDATE_EPISODES = bool(check_setting_int(CFG, 'General', 'airdate_episodes', 0))
        KEEP_PROCESSED_DIR = bool(check_setting_int(CFG, 'General', 'keep_processed_dir', 1))
        PROCESS_METHOD = check_setting_str(CFG, 'General', 'process_method', 'copy' if KEEP_PROCESSED_DIR else 'move')
        MOVE_ASSOCIATED_FILES = bool(check_setting_int(CFG, 'General', 'move_associated_files', 0))
        POSTPONE_IF_SYNC_FILES = bool(check_setting_int(CFG, 'General', 'postpone_if_sync_files', 1))
        NFO_RENAME = bool(check_setting_int(CFG, 'General', 'nfo_rename', 1))
        CREATE_MISSING_SHOW_DIRS = bool(check_setting_int(CFG, 'General', 'create_missing_show_dirs', 0))
        ADD_SHOWS_WO_DIR = bool(check_setting_int(CFG, 'General', 'add_shows_wo_dir', 0))

        NZBS = bool(check_setting_int(CFG, 'NZBs', 'nzbs', 0))
        NZBS_UID = check_setting_str(CFG, 'NZBs', 'nzbs_uid', '')
        NZBS_HASH = check_setting_str(CFG, 'NZBs', 'nzbs_hash', '')

        NEWZBIN = bool(check_setting_int(CFG, 'Newzbin', 'newzbin', 0))
        NEWZBIN_USERNAME = check_setting_str(CFG, 'Newzbin', 'newzbin_username', '')
        NEWZBIN_PASSWORD = check_setting_str(CFG, 'Newzbin', 'newzbin_password', '')

        SAB_USERNAME = check_setting_str(CFG, 'SABnzbd', 'sab_username', '')
        SAB_PASSWORD = check_setting_str(CFG, 'SABnzbd', 'sab_password', '')
        SAB_APIKEY = check_setting_str(CFG, 'SABnzbd', 'sab_apikey', '')
        SAB_CATEGORY = check_setting_str(CFG, 'SABnzbd', 'sab_category', 'tv')
        SAB_HOST = check_setting_str(CFG, 'SABnzbd', 'sab_host', '')

        NZBGET_USERNAME = check_setting_str(CFG, 'NZBget', 'nzbget_username', 'nzbget')
        NZBGET_PASSWORD = check_setting_str(CFG, 'NZBget', 'nzbget_password', 'tegbzn6789')
        NZBGET_CATEGORY = check_setting_str(CFG, 'NZBget', 'nzbget_category', 'tv')
        NZBGET_HOST = check_setting_str(CFG, 'NZBget', 'nzbget_host', '')
        NZBGET_USE_HTTPS = bool(check_setting_int(CFG, 'NZBget', 'nzbget_use_https', 0))
        NZBGET_PRIORITY = check_setting_int(CFG, 'NZBget', 'nzbget_priority', 100)

        TORRENT_USERNAME = check_setting_str(CFG, 'TORRENT', 'torrent_username', '')
        TORRENT_PASSWORD = check_setting_str(CFG, 'TORRENT', 'torrent_password', '')
        TORRENT_HOST = check_setting_str(CFG, 'TORRENT', 'torrent_host', '')
        TORRENT_PATH = check_setting_str(CFG, 'TORRENT', 'torrent_path', '')
        TORRENT_SEED_TIME = check_setting_int(CFG, 'TORRENT', 'torrent_seed_time', 0)
        TORRENT_PAUSED = bool(check_setting_int(CFG, 'TORRENT', 'torrent_paused', 0))
        TORRENT_HIGH_BANDWIDTH = bool(check_setting_int(CFG, 'TORRENT', 'torrent_high_bandwidth', 0))
        TORRENT_LABEL = check_setting_str(CFG, 'TORRENT', 'torrent_label', '')
        TORRENT_VERIFY_CERT = bool(check_setting_int(CFG, 'TORRENT', 'torrent_verify_cert', 0))

        USE_XBMC = bool(check_setting_int(CFG, 'XBMC', 'use_xbmc', 0))
        XBMC_ALWAYS_ON = bool(check_setting_int(CFG, 'XBMC', 'xbmc_always_on', 1))
        XBMC_NOTIFY_ONSNATCH = bool(check_setting_int(CFG, 'XBMC', 'xbmc_notify_onsnatch', 0))
        XBMC_NOTIFY_ONDOWNLOAD = bool(check_setting_int(CFG, 'XBMC', 'xbmc_notify_ondownload', 0))
        XBMC_NOTIFY_ONSUBTITLEDOWNLOAD = bool(check_setting_int(CFG, 'XBMC', 'xbmc_notify_onsubtitledownload', 0))
        XBMC_UPDATE_LIBRARY = bool(check_setting_int(CFG, 'XBMC', 'xbmc_update_library', 0))
        XBMC_UPDATE_FULL = bool(check_setting_int(CFG, 'XBMC', 'xbmc_update_full', 0))
        XBMC_UPDATE_ONLYFIRST = bool(check_setting_int(CFG, 'XBMC', 'xbmc_update_onlyfirst', 0))
        XBMC_HOST = check_setting_str(CFG, 'XBMC', 'xbmc_host', '')
        XBMC_USERNAME = check_setting_str(CFG, 'XBMC', 'xbmc_username', '')
        XBMC_PASSWORD = check_setting_str(CFG, 'XBMC', 'xbmc_password', '')

        USE_PLEX = bool(check_setting_int(CFG, 'Plex', 'use_plex', 0))
        PLEX_NOTIFY_ONSNATCH = bool(check_setting_int(CFG, 'Plex', 'plex_notify_onsnatch', 0))
        PLEX_NOTIFY_ONDOWNLOAD = bool(check_setting_int(CFG, 'Plex', 'plex_notify_ondownload', 0))
        PLEX_NOTIFY_ONSUBTITLEDOWNLOAD = bool(check_setting_int(CFG, 'Plex', 'plex_notify_onsubtitledownload', 0))
        PLEX_UPDATE_LIBRARY = bool(check_setting_int(CFG, 'Plex', 'plex_update_library', 0))
        PLEX_SERVER_HOST = check_setting_str(CFG, 'Plex', 'plex_server_host', '')
        PLEX_HOST = check_setting_str(CFG, 'Plex', 'plex_host', '')
        PLEX_USERNAME = check_setting_str(CFG, 'Plex', 'plex_username', '')
        PLEX_PASSWORD = check_setting_str(CFG, 'Plex', 'plex_password', '')

        USE_GROWL = bool(check_setting_int(CFG, 'Growl', 'use_growl', 0))
        GROWL_NOTIFY_ONSNATCH = bool(check_setting_int(CFG, 'Growl', 'growl_notify_onsnatch', 0))
        GROWL_NOTIFY_ONDOWNLOAD = bool(check_setting_int(CFG, 'Growl', 'growl_notify_ondownload', 0))
        GROWL_NOTIFY_ONSUBTITLEDOWNLOAD = bool(check_setting_int(CFG, 'Growl', 'growl_notify_onsubtitledownload', 0))
        GROWL_HOST = check_setting_str(CFG, 'Growl', 'growl_host', '')
        GROWL_PASSWORD = check_setting_str(CFG, 'Growl', 'growl_password', '')

        USE_PROWL = bool(check_setting_int(CFG, 'Prowl', 'use_prowl', 0))
        PROWL_NOTIFY_ONSNATCH = bool(check_setting_int(CFG, 'Prowl', 'prowl_notify_onsnatch', 0))
        PROWL_NOTIFY_ONDOWNLOAD = bool(check_setting_int(CFG, 'Prowl', 'prowl_notify_ondownload', 0))
        PROWL_NOTIFY_ONSUBTITLEDOWNLOAD = bool(check_setting_int(CFG, 'Prowl', 'prowl_notify_onsubtitledownload', 0))
        PROWL_API = check_setting_str(CFG, 'Prowl', 'prowl_api', '')
        PROWL_PRIORITY = check_setting_str(CFG, 'Prowl', 'prowl_priority', "0")

        USE_TWITTER = bool(check_setting_int(CFG, 'Twitter', 'use_twitter', 0))
        TWITTER_NOTIFY_ONSNATCH = bool(check_setting_int(CFG, 'Twitter', 'twitter_notify_onsnatch', 0))
        TWITTER_NOTIFY_ONDOWNLOAD = bool(check_setting_int(CFG, 'Twitter', 'twitter_notify_ondownload', 0))
        TWITTER_NOTIFY_ONSUBTITLEDOWNLOAD = bool(
            check_setting_int(CFG, 'Twitter', 'twitter_notify_onsubtitledownload', 0))
        TWITTER_USERNAME = check_setting_str(CFG, 'Twitter', 'twitter_username', '')
        TWITTER_PASSWORD = check_setting_str(CFG, 'Twitter', 'twitter_password', '')
        TWITTER_PREFIX = check_setting_str(CFG, 'Twitter', 'twitter_prefix', 'SickRage')

        USE_BOXCAR = bool(check_setting_int(CFG, 'Boxcar', 'use_boxcar', 0))
        BOXCAR_NOTIFY_ONSNATCH = bool(check_setting_int(CFG, 'Boxcar', 'boxcar_notify_onsnatch', 0))
        BOXCAR_NOTIFY_ONDOWNLOAD = bool(check_setting_int(CFG, 'Boxcar', 'boxcar_notify_ondownload', 0))
        BOXCAR_NOTIFY_ONSUBTITLEDOWNLOAD = bool(check_setting_int(CFG, 'Boxcar', 'boxcar_notify_onsubtitledownload', 0))
        BOXCAR_USERNAME = check_setting_str(CFG, 'Boxcar', 'boxcar_username', '')

        USE_BOXCAR2 = bool(check_setting_int(CFG, 'Boxcar2', 'use_boxcar2', 0))
        BOXCAR2_NOTIFY_ONSNATCH = bool(check_setting_int(CFG, 'Boxcar2', 'boxcar2_notify_onsnatch', 0))
        BOXCAR2_NOTIFY_ONDOWNLOAD = bool(check_setting_int(CFG, 'Boxcar2', 'boxcar2_notify_ondownload', 0))
        BOXCAR2_NOTIFY_ONSUBTITLEDOWNLOAD = bool(
            check_setting_int(CFG, 'Boxcar2', 'boxcar2_notify_onsubtitledownload', 0))
        BOXCAR2_ACCESSTOKEN = check_setting_str(CFG, 'Boxcar2', 'boxcar2_accesstoken', '')

        USE_PUSHOVER = bool(check_setting_int(CFG, 'Pushover', 'use_pushover', 0))
        PUSHOVER_NOTIFY_ONSNATCH = bool(check_setting_int(CFG, 'Pushover', 'pushover_notify_onsnatch', 0))
        PUSHOVER_NOTIFY_ONDOWNLOAD = bool(check_setting_int(CFG, 'Pushover', 'pushover_notify_ondownload', 0))
        PUSHOVER_NOTIFY_ONSUBTITLEDOWNLOAD = bool(
            check_setting_int(CFG, 'Pushover', 'pushover_notify_onsubtitledownload', 0))
        PUSHOVER_USERKEY = check_setting_str(CFG, 'Pushover', 'pushover_userkey', '')
        PUSHOVER_APIKEY = check_setting_str(CFG, 'Pushover', 'pushover_apikey', '')
        USE_LIBNOTIFY = bool(check_setting_int(CFG, 'Libnotify', 'use_libnotify', 0))
        LIBNOTIFY_NOTIFY_ONSNATCH = bool(check_setting_int(CFG, 'Libnotify', 'libnotify_notify_onsnatch', 0))
        LIBNOTIFY_NOTIFY_ONDOWNLOAD = bool(check_setting_int(CFG, 'Libnotify', 'libnotify_notify_ondownload', 0))
        LIBNOTIFY_NOTIFY_ONSUBTITLEDOWNLOAD = bool(
            check_setting_int(CFG, 'Libnotify', 'libnotify_notify_onsubtitledownload', 0))

        USE_NMJ = bool(check_setting_int(CFG, 'NMJ', 'use_nmj', 0))
        NMJ_HOST = check_setting_str(CFG, 'NMJ', 'nmj_host', '')
        NMJ_DATABASE = check_setting_str(CFG, 'NMJ', 'nmj_database', '')
        NMJ_MOUNT = check_setting_str(CFG, 'NMJ', 'nmj_mount', '')

        USE_NMJv2 = bool(check_setting_int(CFG, 'NMJv2', 'use_nmjv2', 0))
        NMJv2_HOST = check_setting_str(CFG, 'NMJv2', 'nmjv2_host', '')
        NMJv2_DATABASE = check_setting_str(CFG, 'NMJv2', 'nmjv2_database', '')
        NMJv2_DBLOC = check_setting_str(CFG, 'NMJv2', 'nmjv2_dbloc', '')

        USE_SYNOINDEX = bool(check_setting_int(CFG, 'Synology', 'use_synoindex', 0))

        USE_SYNOLOGYNOTIFIER = bool(check_setting_int(CFG, 'SynologyNotifier', 'use_synologynotifier', 0))
        SYNOLOGYNOTIFIER_NOTIFY_ONSNATCH = bool(
            check_setting_int(CFG, 'SynologyNotifier', 'synologynotifier_notify_onsnatch', 0))
        SYNOLOGYNOTIFIER_NOTIFY_ONDOWNLOAD = bool(
            check_setting_int(CFG, 'SynologyNotifier', 'synologynotifier_notify_ondownload', 0))
        SYNOLOGYNOTIFIER_NOTIFY_ONSUBTITLEDOWNLOAD = bool(
            check_setting_int(CFG, 'SynologyNotifier', 'synologynotifier_notify_onsubtitledownload', 0))

        USE_TRAKT = bool(check_setting_int(CFG, 'Trakt', 'use_trakt', 0))
        TRAKT_USERNAME = check_setting_str(CFG, 'Trakt', 'trakt_username', '')
        TRAKT_PASSWORD = check_setting_str(CFG, 'Trakt', 'trakt_password', '')
        TRAKT_API = check_setting_str(CFG, 'Trakt', 'trakt_api', '')
        TRAKT_REMOVE_WATCHLIST = bool(check_setting_int(CFG, 'Trakt', 'trakt_remove_watchlist', 0))
        TRAKT_REMOVE_SERIESLIST = bool(check_setting_int(CFG, 'Trakt', 'trakt_remove_serieslist', 0))
        TRAKT_USE_WATCHLIST = bool(check_setting_int(CFG, 'Trakt', 'trakt_use_watchlist', 0))
        TRAKT_METHOD_ADD = check_setting_int(CFG, 'Trakt', 'trakt_method_add', 0)
        TRAKT_START_PAUSED = bool(check_setting_int(CFG, 'Trakt', 'trakt_start_paused', 0))
        TRAKT_USE_RECOMMENDED = bool(check_setting_int(CFG, 'Trakt', 'trakt_use_recommended', 0))
        TRAKT_SYNC = bool(check_setting_int(CFG, 'Trakt', 'trakt_sync', 0))
        TRAKT_DEFAULT_INDEXER = check_setting_int(CFG, 'Trakt', 'trakt_default_indexer', 1)

<<<<<<< HEAD
        ### IMDB Watchlist set default values for config
        USE_IMDBWATCHLIST = bool(check_setting_int(CFG, 'IMDBWatchlist', 'use_imdbwatchlist', 0))
        IMDB_WATCHLISTCSV = check_setting_str(CFG, 'IMDBWatchlist', 'imdb_watchlistcsv', '')

=======
>>>>>>> be0e3ab8
        CheckSection(CFG, 'pyTivo')
        USE_PYTIVO = bool(check_setting_int(CFG, 'pyTivo', 'use_pytivo', 0))
        PYTIVO_NOTIFY_ONSNATCH = bool(check_setting_int(CFG, 'pyTivo', 'pytivo_notify_onsnatch', 0))
        PYTIVO_NOTIFY_ONDOWNLOAD = bool(check_setting_int(CFG, 'pyTivo', 'pytivo_notify_ondownload', 0))
        PYTIVO_NOTIFY_ONSUBTITLEDOWNLOAD = bool(check_setting_int(CFG, 'pyTivo', 'pytivo_notify_onsubtitledownload', 0))
        PYTIVO_UPDATE_LIBRARY = bool(check_setting_int(CFG, 'pyTivo', 'pyTivo_update_library', 0))
        PYTIVO_HOST = check_setting_str(CFG, 'pyTivo', 'pytivo_host', '')
        PYTIVO_SHARE_NAME = check_setting_str(CFG, 'pyTivo', 'pytivo_share_name', '')
        PYTIVO_TIVO_NAME = check_setting_str(CFG, 'pyTivo', 'pytivo_tivo_name', '')

        USE_NMA = bool(check_setting_int(CFG, 'NMA', 'use_nma', 0))
        NMA_NOTIFY_ONSNATCH = bool(check_setting_int(CFG, 'NMA', 'nma_notify_onsnatch', 0))
        NMA_NOTIFY_ONDOWNLOAD = bool(check_setting_int(CFG, 'NMA', 'nma_notify_ondownload', 0))
        NMA_NOTIFY_ONSUBTITLEDOWNLOAD = bool(check_setting_int(CFG, 'NMA', 'nma_notify_onsubtitledownload', 0))
        NMA_API = check_setting_str(CFG, 'NMA', 'nma_api', '')
        NMA_PRIORITY = check_setting_str(CFG, 'NMA', 'nma_priority', "0")

        USE_PUSHALOT = bool(check_setting_int(CFG, 'Pushalot', 'use_pushalot', 0))
        PUSHALOT_NOTIFY_ONSNATCH = bool(check_setting_int(CFG, 'Pushalot', 'pushalot_notify_onsnatch', 0))
        PUSHALOT_NOTIFY_ONDOWNLOAD = bool(check_setting_int(CFG, 'Pushalot', 'pushalot_notify_ondownload', 0))
        PUSHALOT_NOTIFY_ONSUBTITLEDOWNLOAD = bool(
            check_setting_int(CFG, 'Pushalot', 'pushalot_notify_onsubtitledownload', 0))
        PUSHALOT_AUTHORIZATIONTOKEN = check_setting_str(CFG, 'Pushalot', 'pushalot_authorizationtoken', '')

        USE_PUSHBULLET = bool(check_setting_int(CFG, 'Pushbullet', 'use_pushbullet', 0))
        PUSHBULLET_NOTIFY_ONSNATCH = bool(check_setting_int(CFG, 'Pushbullet', 'pushbullet_notify_onsnatch', 0))
        PUSHBULLET_NOTIFY_ONDOWNLOAD = bool(check_setting_int(CFG, 'Pushbullet', 'pushbullet_notify_ondownload', 0))
        PUSHBULLET_NOTIFY_ONSUBTITLEDOWNLOAD = bool(
            check_setting_int(CFG, 'Pushbullet', 'pushbullet_notify_onsubtitledownload', 0))
        PUSHBULLET_API = check_setting_str(CFG, 'Pushbullet', 'pushbullet_api', '')
        PUSHBULLET_DEVICE = check_setting_str(CFG, 'Pushbullet', 'pushbullet_device', '')

        USE_EMAIL = bool(check_setting_int(CFG, 'Email', 'use_email', 0))
        EMAIL_NOTIFY_ONSNATCH = bool(check_setting_int(CFG, 'Email', 'email_notify_onsnatch', 0))
        EMAIL_NOTIFY_ONDOWNLOAD = bool(check_setting_int(CFG, 'Email', 'email_notify_ondownload', 0))
        EMAIL_NOTIFY_ONSUBTITLEDOWNLOAD = bool(check_setting_int(CFG, 'Email', 'email_notify_onsubtitledownload', 0))
        EMAIL_HOST = check_setting_str(CFG, 'Email', 'email_host', '')
        EMAIL_PORT = check_setting_int(CFG, 'Email', 'email_port', 25)
        EMAIL_TLS = bool(check_setting_int(CFG, 'Email', 'email_tls', 0))
        EMAIL_USER = check_setting_str(CFG, 'Email', 'email_user', '')
        EMAIL_PASSWORD = check_setting_str(CFG, 'Email', 'email_password', '')
        EMAIL_FROM = check_setting_str(CFG, 'Email', 'email_from', '')
        EMAIL_LIST = check_setting_str(CFG, 'Email', 'email_list', '')

        USE_SUBTITLES = bool(check_setting_int(CFG, 'Subtitles', 'use_subtitles', 0))
        SUBTITLES_LANGUAGES = check_setting_str(CFG, 'Subtitles', 'subtitles_languages', '').split(',')
        if SUBTITLES_LANGUAGES[0] == '':
            SUBTITLES_LANGUAGES = []
        SUBTITLES_DIR = check_setting_str(CFG, 'Subtitles', 'subtitles_dir', '')
        SUBTITLES_SERVICES_LIST = check_setting_str(CFG, 'Subtitles', 'SUBTITLES_SERVICES_LIST', '').split(',')
        SUBTITLES_SERVICES_ENABLED = [int(x) for x in
                                      check_setting_str(CFG, 'Subtitles', 'SUBTITLES_SERVICES_ENABLED', '').split('|')
                                      if x]
        SUBTITLES_DEFAULT = bool(check_setting_int(CFG, 'Subtitles', 'subtitles_default', 0))
        SUBTITLES_HISTORY = bool(check_setting_int(CFG, 'Subtitles', 'subtitles_history', 0))
        SUBTITLES_FINDER_FREQUENCY = check_setting_int(CFG, 'Subtitles', 'subtitles_finder_frequency', 1)

        USE_FAILED_DOWNLOADS = bool(check_setting_int(CFG, 'FailedDownloads', 'use_failed_downloads', 0))
        DELETE_FAILED = bool(check_setting_int(CFG, 'FailedDownloads', 'delete_failed', 0))

        GIT_PATH = check_setting_str(CFG, 'General', 'git_path', '')

        IGNORE_WORDS = check_setting_str(CFG, 'General', 'ignore_words', IGNORE_WORDS)
        REQUIRE_WORDS = check_setting_str(CFG, 'General', 'require_words', REQUIRE_WORDS)

        CALENDAR_UNPROTECTED = bool(check_setting_int(CFG, 'General', 'calendar_unprotected', 0))

        EXTRA_SCRIPTS = [x.strip() for x in check_setting_str(CFG, 'General', 'extra_scripts', '').split('|') if
                         x.strip()]

        USE_LISTVIEW = bool(check_setting_int(CFG, 'General', 'use_listview', 0))

        ANIMESUPPORT = False
        USE_ANIDB = bool(check_setting_int(CFG, 'ANIDB', 'use_anidb', 0))
        ANIDB_USERNAME = check_setting_str(CFG, 'ANIDB', 'anidb_username', '')
        ANIDB_PASSWORD = check_setting_str(CFG, 'ANIDB', 'anidb_password', '')
        ANIDB_USE_MYLIST = bool(check_setting_int(CFG, 'ANIDB', 'anidb_use_mylist', 0))

        ANIME_SPLIT_HOME = bool(check_setting_int(CFG, 'ANIME', 'anime_split_home', 0))

        METADATA_XBMC = check_setting_str(CFG, 'General', 'metadata_xbmc', '0|0|0|0|0|0|0|0|0|0')
        METADATA_XBMC_12PLUS = check_setting_str(CFG, 'General', 'metadata_xbmc_12plus', '0|0|0|0|0|0|0|0|0|0')
        METADATA_MEDIABROWSER = check_setting_str(CFG, 'General', 'metadata_mediabrowser', '0|0|0|0|0|0|0|0|0|0')
        METADATA_PS3 = check_setting_str(CFG, 'General', 'metadata_ps3', '0|0|0|0|0|0|0|0|0|0')
        METADATA_WDTV = check_setting_str(CFG, 'General', 'metadata_wdtv', '0|0|0|0|0|0|0|0|0|0')
        METADATA_TIVO = check_setting_str(CFG, 'General', 'metadata_tivo', '0|0|0|0|0|0|0|0|0|0')
        METADATA_MEDE8ER = check_setting_str(CFG, 'General', 'metadata_mede8er', '0|0|0|0|0|0|0|0|0|0')

        HOME_LAYOUT = check_setting_str(CFG, 'GUI', 'home_layout', 'poster')
        HISTORY_LAYOUT = check_setting_str(CFG, 'GUI', 'history_layout', 'detailed')
        DISPLAY_SHOW_SPECIALS = bool(check_setting_int(CFG, 'GUI', 'display_show_specials', 1))
        COMING_EPS_LAYOUT = check_setting_str(CFG, 'GUI', 'coming_eps_layout', 'banner')
        COMING_EPS_DISPLAY_PAUSED = bool(check_setting_int(CFG, 'GUI', 'coming_eps_display_paused', 0))
        COMING_EPS_SORT = check_setting_str(CFG, 'GUI', 'coming_eps_sort', 'date')
        COMING_EPS_MISSED_RANGE = check_setting_int(CFG, 'GUI', 'coming_eps_missed_range', 7)
        FUZZY_DATING = bool(check_setting_int(CFG, 'GUI', 'fuzzy_dating', 0))
        TRIM_ZERO = bool(check_setting_int(CFG, 'GUI', 'trim_zero', 0))
        DATE_PRESET = check_setting_str(CFG, 'GUI', 'date_preset', '%x')
        TIME_PRESET_W_SECONDS = check_setting_str(CFG, 'GUI', 'time_preset', '%I:%M:%S %p')
        TIME_PRESET = TIME_PRESET_W_SECONDS.replace(u":%S", u"")
        TIMEZONE_DISPLAY = check_setting_str(CFG, 'GUI', 'timezone_display', 'network')
        POSTER_SORTBY = check_setting_str(CFG, 'GUI', 'poster_sortby', 'name')
        POSTER_SORTDIR = check_setting_int(CFG, 'GUI', 'poster_sortdir', 1)

        # initialize NZB and TORRENT providers
        providerList = providers.makeProviderList()

        NEWZNAB_DATA = check_setting_str(CFG, 'Newznab', 'newznab_data', '')
        newznabProviderList = providers.getNewznabProviderList(NEWZNAB_DATA)

        TORRENTRSS_DATA = check_setting_str(CFG, 'TorrentRss', 'torrentrss_data', '')
        torrentRssProviderList = providers.getTorrentRssProviderList(TORRENTRSS_DATA)

        # dynamically load provider settings
        for curTorrentProvider in [curProvider for curProvider in providers.sortedProviderList() if
                                   curProvider.providerType == GenericProvider.TORRENT]:
            curTorrentProvider.enabled = bool(check_setting_int(CFG, curTorrentProvider.getID().upper(),
                                                                curTorrentProvider.getID(), 0))
            if hasattr(curTorrentProvider, 'api_key'):
                curTorrentProvider.api_key = check_setting_str(CFG, curTorrentProvider.getID().upper(),
                                                               curTorrentProvider.getID() + '_api_key', '')
            if hasattr(curTorrentProvider, 'hash'):
                curTorrentProvider.hash = check_setting_str(CFG, curTorrentProvider.getID().upper(),
                                                            curTorrentProvider.getID() + '_hash', '')
            if hasattr(curTorrentProvider, 'digest'):
                curTorrentProvider.digest = check_setting_str(CFG, curTorrentProvider.getID().upper(),
                                                              curTorrentProvider.getID() + '_digest', '')
            if hasattr(curTorrentProvider, 'username'):
                curTorrentProvider.username = check_setting_str(CFG, curTorrentProvider.getID().upper(),
                                                                curTorrentProvider.getID() + '_username', '')
            if hasattr(curTorrentProvider, 'password'):
                curTorrentProvider.password = check_setting_str(CFG, curTorrentProvider.getID().upper(),
                                                                curTorrentProvider.getID() + '_password', '')
            if hasattr(curTorrentProvider, 'passkey'):
                curTorrentProvider.passkey = check_setting_str(CFG, curTorrentProvider.getID().upper(),
                                                               curTorrentProvider.getID() + '_passkey', '')
            if hasattr(curTorrentProvider, 'proxy'):
                curTorrentProvider.proxy.enabled = bool(check_setting_int(CFG, curTorrentProvider.getID().upper(),
                                                                          curTorrentProvider.getID() + '_proxy', 0))
                if hasattr(curTorrentProvider.proxy, 'url'):
                    curTorrentProvider.proxy.url = check_setting_str(CFG, curTorrentProvider.getID().upper(),
                                                                     curTorrentProvider.getID() + '_proxy_url', '')
            if hasattr(curTorrentProvider, 'confirmed'):
                curTorrentProvider.confirmed = bool(check_setting_int(CFG, curTorrentProvider.getID().upper(),
                                                                      curTorrentProvider.getID() + '_confirmed', 0))
            if hasattr(curTorrentProvider, 'options'):
                curTorrentProvider.options = check_setting_str(CFG, curTorrentProvider.getID().upper(),
                                                               curTorrentProvider.getID() + '_options', '')
            if hasattr(curTorrentProvider, 'ratio'):
                curTorrentProvider.ratio = check_setting_str(CFG, curTorrentProvider.getID().upper(),
                                                             curTorrentProvider.getID() + '_ratio', '')
            if hasattr(curTorrentProvider, 'minseed'):
                curTorrentProvider.minseed = check_setting_int(CFG, curTorrentProvider.getID().upper(),
                                                               curTorrentProvider.getID() + '_minseed', 0)
            if hasattr(curTorrentProvider, 'minleech'):
                curTorrentProvider.minleech = check_setting_int(CFG, curTorrentProvider.getID().upper(),
                                                                curTorrentProvider.getID() + '_minleech', 0)
            if hasattr(curTorrentProvider, 'freeleech'):
                curTorrentProvider.freeleech = bool(check_setting_int(CFG, curTorrentProvider.getID().upper(),
                                                                      curTorrentProvider.getID() + '_freeleech', 0))
            if hasattr(curTorrentProvider, 'search_mode'):
                curTorrentProvider.search_mode = check_setting_str(CFG, curTorrentProvider.getID().upper(),
                                                                   curTorrentProvider.getID() + '_search_mode',
                                                                   'eponly')
            if hasattr(curTorrentProvider, 'search_fallback'):
                curTorrentProvider.search_fallback = bool(check_setting_int(CFG, curTorrentProvider.getID().upper(),
                                                                            curTorrentProvider.getID() + '_search_fallback',
                                                                            0))

            if hasattr(curTorrentProvider, 'enable_daily'):
                curTorrentProvider.enable_daily = bool(check_setting_int(CFG, curTorrentProvider.getID().upper(),
                                                                         curTorrentProvider.getID() + '_enable_daily',
                                                                         1))

            if hasattr(curTorrentProvider, 'enable_backlog'):
                curTorrentProvider.enable_backlog = bool(check_setting_int(CFG, curTorrentProvider.getID().upper(),
                                                                           curTorrentProvider.getID() + '_enable_backlog',
                                                                           1))

        for curNzbProvider in [curProvider for curProvider in providers.sortedProviderList() if
                               curProvider.providerType == GenericProvider.NZB]:
            curNzbProvider.enabled = bool(
                check_setting_int(CFG, curNzbProvider.getID().upper(), curNzbProvider.getID(), 0))
            if hasattr(curNzbProvider, 'api_key'):
                curNzbProvider.api_key = check_setting_str(CFG, curNzbProvider.getID().upper(),
                                                           curNzbProvider.getID() + '_api_key', '')
            if hasattr(curNzbProvider, 'username'):
                curNzbProvider.username = check_setting_str(CFG, curNzbProvider.getID().upper(),
                                                            curNzbProvider.getID() + '_username', '')
            if hasattr(curNzbProvider, 'search_mode'):
                curNzbProvider.search_mode = check_setting_str(CFG, curNzbProvider.getID().upper(),
                                                               curNzbProvider.getID() + '_search_mode',
                                                               'eponly')
            if hasattr(curNzbProvider, 'search_fallback'):
                curNzbProvider.search_fallback = bool(check_setting_int(CFG, curNzbProvider.getID().upper(),
                                                                        curNzbProvider.getID() + '_search_fallback',
                                                                        0))
            if hasattr(curNzbProvider, 'enable_daily'):
                curNzbProvider.enable_daily = bool(check_setting_int(CFG, curNzbProvider.getID().upper(),
                                                                     curNzbProvider.getID() + '_enable_daily',
                                                                     1))

            if hasattr(curNzbProvider, 'enable_backlog'):
                curNzbProvider.enable_backlog = bool(check_setting_int(CFG, curNzbProvider.getID().upper(),
                                                                       curNzbProvider.getID() + '_enable_backlog',
                                                                       1))

        if not os.path.isfile(CONFIG_FILE):
            logger.log(u"Unable to find '" + CONFIG_FILE + "', all settings will be default!", logger.DEBUG)
            save_config()

        # start up all the threads
        logger.sb_log_instance.initLogging(consoleLogging=consoleLogging)

        # initialize the main SB database
        myDB = db.DBConnection()
        db.upgradeDatabase(myDB, mainDB.InitialSchema)

        # initialize the cache database
        myDB = db.DBConnection('cache.db')
        db.upgradeDatabase(myDB, cache_db.InitialSchema)

        # initialize the failed downloads database
        myDB = db.DBConnection('failed.db')
        db.upgradeDatabase(myDB, failed_db.InitialSchema)

        # fix up any db problems
        myDB = db.DBConnection()
        db.sanityCheckDatabase(myDB, mainDB.MainSanityCheck)

        # migrate the config if it needs it
        migrator = ConfigMigrator(CFG)
        migrator.migrate_config()

        # initialize metadata_providers
        metadata_provider_dict = metadata.get_metadata_generator_dict()
        for cur_metadata_tuple in [(METADATA_XBMC, metadata.xbmc),
                                   (METADATA_XBMC_12PLUS, metadata.xbmc_12plus),
                                   (METADATA_MEDIABROWSER, metadata.mediabrowser),
                                   (METADATA_PS3, metadata.ps3),
                                   (METADATA_WDTV, metadata.wdtv),
                                   (METADATA_TIVO, metadata.tivo),
                                   (METADATA_MEDE8ER, metadata.mede8er),
        ]:
            (cur_metadata_config, cur_metadata_class) = cur_metadata_tuple
            tmp_provider = cur_metadata_class.metadata_class()
            tmp_provider.set_config(cur_metadata_config)
            metadata_provider_dict[tmp_provider.name] = tmp_provider

        # initialize schedulers
        # updaters
        update_now = datetime.timedelta(minutes=0)
        versionCheckScheduler = scheduler.Scheduler(versionChecker.CheckVersion(),
                                                    cycleTime=datetime.timedelta(hours=UPDATE_FREQUENCY),
                                                    threadName="CHECKVERSION",
                                                    silent=False)

        showQueueScheduler = scheduler.Scheduler(show_queue.ShowQueue(),
                                                 cycleTime=datetime.timedelta(seconds=3),
                                                 threadName="SHOWQUEUE")

        showUpdateScheduler = scheduler.Scheduler(showUpdater.ShowUpdater(),
                                                  cycleTime=datetime.timedelta(hours=1),
                                                  threadName="SHOWUPDATER",
                                                  start_time=datetime.time(hour=3))  # 3 AM

        # searchers
        searchQueueScheduler = scheduler.Scheduler(search_queue.SearchQueue(),
                                                   cycleTime=datetime.timedelta(seconds=3),
                                                   threadName="SEARCHQUEUE")

        update_interval = datetime.timedelta(minutes=DAILYSEARCH_FREQUENCY)
        dailySearchScheduler = scheduler.Scheduler(dailysearcher.DailySearcher(),
                                                   cycleTime=update_interval,
                                                   threadName="DAILYSEARCHER",
                                                   run_delay=update_now if DAILYSEARCH_STARTUP
                                                   else update_interval)

        update_interval = datetime.timedelta(minutes=BACKLOG_FREQUENCY)
        backlogSearchScheduler = searchBacklog.BacklogSearchScheduler(searchBacklog.BacklogSearcher(),
                                                                      cycleTime=update_interval,
                                                                      threadName="BACKLOG",
                                                                      run_delay=update_now if BACKLOG_STARTUP
                                                                      else update_interval)

        search_intervals = {'15m': 15, '45m': 45, '90m': 90, '4h': 4 * 60, 'daily': 24 * 60}
        if CHECK_PROPERS_INTERVAL in search_intervals:
            update_interval = datetime.timedelta(minutes=search_intervals[CHECK_PROPERS_INTERVAL])
            run_at = None
        else:
            update_interval = datetime.timedelta(hours=1)
            run_at = datetime.time(hour=1)  # 1 AM

        properFinderScheduler = scheduler.Scheduler(properFinder.ProperFinder(),
                                                    cycleTime=update_interval,
                                                    threadName="FINDPROPERS",
                                                    start_time=run_at,
                                                    run_delay=update_interval)

        # processors
        autoPostProcesserScheduler = scheduler.Scheduler(autoPostProcesser.PostProcesser(),
                                                         cycleTime=datetime.timedelta(
                                                             minutes=AUTOPOSTPROCESSER_FREQUENCY),
                                                         threadName="POSTPROCESSER",
                                                         silent=not PROCESS_AUTOMATICALLY)

        traktCheckerScheduler = scheduler.Scheduler(traktChecker.TraktChecker(),
                                                    cycleTime=datetime.timedelta(hours=1),
                                                    threadName="TRAKTCHECKER",
                                                    silent=not USE_TRAKT)

        subtitlesFinderScheduler = scheduler.Scheduler(subtitles.SubtitlesFinder(),
                                                       cycleTime=datetime.timedelta(hours=SUBTITLES_FINDER_FREQUENCY),
                                                       threadName="FINDSUBTITLES",
                                                       silent=not USE_SUBTITLES)
<<<<<<< HEAD

        imdbWatchlistScheduler = scheduler.Scheduler(imdbChecker.IMDB(),
                                                    cycleTime=datetime.timedelta(hours=1),
                                                    threadName="IMDBWATCHLIST",
                                                    silent=not USE_IMDBWATCHLIST)
=======
>>>>>>> be0e3ab8

        showList = []
        loadingShowList = {}

        __INITIALIZED__ = True
        return True


def start():
    global __INITIALIZED__, backlogSearchScheduler, \
        showUpdateScheduler, versionCheckScheduler, showQueueScheduler, \
        properFinderScheduler, autoPostProcesserScheduler, searchQueueScheduler, \
        subtitlesFinderScheduler, USE_SUBTITLES, traktCheckerScheduler, \
        dailySearchScheduler, events, started

    with INIT_LOCK:
        if __INITIALIZED__:
            # start sysetm events queue
            events.start()

            # start the daily search scheduler
            dailySearchScheduler.start()

            # start the backlog scheduler
            backlogSearchScheduler.start()

            # start the show updater
            showUpdateScheduler.start()

            # start the version checker
            versionCheckScheduler.start()

            # start the queue checker
            showQueueScheduler.start()

            # start the search queue checker
            searchQueueScheduler.start()

            # start the queue checker
            if DOWNLOAD_PROPERS:
                properFinderScheduler.start()

            # start the proper finder
            if PROCESS_AUTOMATICALLY:
                autoPostProcesserScheduler.start()

            # start the subtitles finder
            if USE_SUBTITLES:
                subtitlesFinderScheduler.start()

            # start the trakt checker
            if USE_TRAKT:
                traktCheckerScheduler.start()

<<<<<<< HEAD
            if USE_IMDBWATCHLIST:
                imdbWatchlistScheduler.start()

=======
>>>>>>> be0e3ab8
            started = True


def halt():
    global __INITIALIZED__, backlogSearchScheduler, \
        showUpdateScheduler, versionCheckScheduler, showQueueScheduler, \
        properFinderScheduler, autoPostProcesserScheduler, searchQueueScheduler, \
        subtitlesFinderScheduler, traktCheckerScheduler, \
        dailySearchScheduler, events, started

    with INIT_LOCK:

        if __INITIALIZED__:

            logger.log(u"Aborting all threads")

            events.stop.set()
            logger.log(u"Waiting for the EVENTS thread to exit")
            try:
                events.join(10)
            except:
                pass

            dailySearchScheduler.stop.set()
            logger.log(u"Waiting for the DAILYSEARCH thread to exit")
            try:
                dailySearchScheduler.join(10)
            except:
                pass

            backlogSearchScheduler.stop.set()
            logger.log(u"Waiting for the BACKLOG thread to exit")
            try:
                backlogSearchScheduler.join(10)
            except:
                pass

            showUpdateScheduler.stop.set()
            logger.log(u"Waiting for the SHOWUPDATER thread to exit")
            try:
                showUpdateScheduler.join(10)
            except:
                pass

            versionCheckScheduler.stop.set()
            logger.log(u"Waiting for the VERSIONCHECKER thread to exit")
            try:
                versionCheckScheduler.join(10)
            except:
                pass

            showQueueScheduler.stop.set()
            logger.log(u"Waiting for the SHOWQUEUE thread to exit")
            try:
                showQueueScheduler.join(10)
            except:
                pass

            searchQueueScheduler.stop.set()
            logger.log(u"Waiting for the SEARCHQUEUE thread to exit")
            try:
                searchQueueScheduler.join(10)
            except:
                pass

            if PROCESS_AUTOMATICALLY:
                autoPostProcesserScheduler.stop.set()
                logger.log(u"Waiting for the POSTPROCESSER thread to exit")
                try:
                    autoPostProcesserScheduler.join(10)
                except:
                    pass

            if USE_TRAKT:
                traktCheckerScheduler.stop.set()
                logger.log(u"Waiting for the TRAKTCHECKER thread to exit")
                try:
                    traktCheckerScheduler.join(10)
                except:
                    pass
<<<<<<< HEAD

            if USE_IMDBWATCHLIST:
                imdbWatchlistScheduler.stop.set()
                logger.log(u"Waiting for the IMDBWATCHLIST thread to exit")
                try:
                    imdbWatchlistScheduler.join(10)
                except:
                    pass
=======
>>>>>>> be0e3ab8

            if DOWNLOAD_PROPERS:
                properFinderScheduler.stop.set()
                logger.log(u"Waiting for the PROPERFINDER thread to exit")
                try:
                    properFinderScheduler.join(10)
                except:
                    pass

            if USE_SUBTITLES:
                subtitlesFinderScheduler.stop.set()
                logger.log(u"Waiting for the SUBTITLESFINDER thread to exit")
                try:
                    subtitlesFinderScheduler.join(10)
                except:
                    pass

            if ADBA_CONNECTION:
                ADBA_CONNECTION.logout()
                logger.log(u"Waiting for the ANIDB CONNECTION thread to exit")
                try:
                    ADBA_CONNECTION.join(10)
                except:
                    pass

            __INITIALIZED__ = False
            started = False


def sig_handler(signum=None, frame=None):
    if type(signum) != type(None):
        logger.log(u"Signal %i caught, saving and exiting..." % int(signum))
        events.put(events.SystemEvent.SHUTDOWN)


def saveAll():
    global showList

    # write all shows
    logger.log(u"Saving all shows to the database")
    for show in showList:
        show.saveToDB()

    # save config
    logger.log(u"Saving config file to disk")
    save_config()


def restart(soft=True):
    if soft:
        halt()
        saveAll()
        logger.log(u"Re-initializing all data")
        initialize()
    else:
        events.put(events.SystemEvent.RESTART)


def save_config():
    new_config = ConfigObj()
    new_config.filename = CONFIG_FILE

    # For passwords you must include the word `password` in the item_name and add `helpers.encrypt(ITEM_NAME, ENCRYPTION_VERSION)` in save_config()
    new_config['General'] = {}
    new_config['General']['branch'] = BRANCH
    new_config['General']['git_remote'] = GIT_REMOTE
    new_config['General']['git_remote_url'] = GIT_REMOTE_URL
    new_config['General']['cur_commit_hash'] = CUR_COMMIT_HASH
    new_config['General']['cur_commit_branch'] = CUR_COMMIT_BRANCH
    new_config['General']['config_version'] = CONFIG_VERSION
    new_config['General']['encryption_version'] = int(ENCRYPTION_VERSION)
    new_config['General']['log_dir'] = ACTUAL_LOG_DIR if ACTUAL_LOG_DIR else 'Logs'
    new_config['General']['socket_timeout'] = SOCKET_TIMEOUT
    new_config['General']['web_port'] = WEB_PORT
    new_config['General']['web_host'] = WEB_HOST
    new_config['General']['web_ipv6'] = int(WEB_IPV6)
    new_config['General']['web_log'] = int(WEB_LOG)
    new_config['General']['web_root'] = WEB_ROOT
    new_config['General']['web_username'] = WEB_USERNAME
    new_config['General']['web_password'] = helpers.encrypt(WEB_PASSWORD, ENCRYPTION_VERSION)
    new_config['General']['play_videos'] = int(PLAY_VIDEOS)
    new_config['General']['localhost_ip'] = LOCALHOST_IP
    new_config['General']['cpu_preset'] = CPU_PRESET
    new_config['General']['anon_redirect'] = ANON_REDIRECT
    new_config['General']['use_api'] = int(USE_API)
    new_config['General']['api_key'] = API_KEY
    new_config['General']['debug'] = int(DEBUG)
    new_config['General']['enable_https'] = int(ENABLE_HTTPS)
    new_config['General']['https_cert'] = HTTPS_CERT
    new_config['General']['https_key'] = HTTPS_KEY
    new_config['General']['handle_reverse_proxy'] = int(HANDLE_REVERSE_PROXY)
    new_config['General']['use_nzbs'] = int(USE_NZBS)
    new_config['General']['use_torrents'] = int(USE_TORRENTS)
    new_config['General']['nzb_method'] = NZB_METHOD
    new_config['General']['torrent_method'] = TORRENT_METHOD
    new_config['General']['usenet_retention'] = int(USENET_RETENTION)
    new_config['General']['autopostprocesser_frequency'] = int(AUTOPOSTPROCESSER_FREQUENCY)
    new_config['General']['dailysearch_frequency'] = int(DAILYSEARCH_FREQUENCY)
    new_config['General']['backlog_frequency'] = int(BACKLOG_FREQUENCY)
    new_config['General']['update_frequency'] = int(UPDATE_FREQUENCY)
    new_config['General']['download_propers'] = int(DOWNLOAD_PROPERS)
    new_config['General']['check_propers_interval'] = CHECK_PROPERS_INTERVAL
    new_config['General']['allow_high_priority'] = int(ALLOW_HIGH_PRIORITY)
    new_config['General']['dailysearch_startup'] = int(DAILYSEARCH_STARTUP)
    new_config['General']['backlog_startup'] = int(BACKLOG_STARTUP)
    new_config['General']['skip_removed_files'] = int(SKIP_REMOVED_FILES)
    new_config['General']['quality_default'] = int(QUALITY_DEFAULT)
    new_config['General']['status_default'] = int(STATUS_DEFAULT)
    new_config['General']['flatten_folders_default'] = int(FLATTEN_FOLDERS_DEFAULT)
    new_config['General']['indexer_default'] = int(INDEXER_DEFAULT)
    new_config['General']['indexer_timeout'] = int(INDEXER_TIMEOUT)
    new_config['General']['anime_default'] = int(ANIME_DEFAULT)
    new_config['General']['scene_default'] = int(SCENE_DEFAULT)
    new_config['General']['provider_order'] = ' '.join(PROVIDER_ORDER)
    new_config['General']['version_notify'] = int(VERSION_NOTIFY)
    new_config['General']['auto_update'] = int(AUTO_UPDATE)
    new_config['General']['notify_on_update'] = int(NOTIFY_ON_UPDATE)
    new_config['General']['naming_strip_year'] = int(NAMING_STRIP_YEAR)
    new_config['General']['naming_pattern'] = NAMING_PATTERN
    new_config['General']['naming_custom_abd'] = int(NAMING_CUSTOM_ABD)
    new_config['General']['naming_abd_pattern'] = NAMING_ABD_PATTERN
    new_config['General']['naming_custom_sports'] = int(NAMING_CUSTOM_SPORTS)
    new_config['General']['naming_sports_pattern'] = NAMING_SPORTS_PATTERN
    new_config['General']['naming_custom_anime'] = int(NAMING_CUSTOM_ANIME)
    new_config['General']['naming_anime_pattern'] = NAMING_ANIME_PATTERN
    new_config['General']['naming_multi_ep'] = int(NAMING_MULTI_EP)
    new_config['General']['naming_anime_multi_ep'] = int(NAMING_ANIME_MULTI_EP)
    new_config['General']['naming_anime'] = int(NAMING_ANIME)
    new_config['General']['launch_browser'] = int(LAUNCH_BROWSER)
    new_config['General']['update_shows_on_start'] = int(UPDATE_SHOWS_ON_START)
    new_config['General']['trash_remove_show'] = int(TRASH_REMOVE_SHOW)
    new_config['General']['trash_rotate_logs'] = int(TRASH_ROTATE_LOGS)
    new_config['General']['sort_article'] = int(SORT_ARTICLE)
    new_config['General']['proxy_setting'] = PROXY_SETTING
    new_config['General']['proxy_indexers'] = int(PROXY_INDEXERS)

    new_config['General']['use_listview'] = int(USE_LISTVIEW)
    new_config['General']['metadata_xbmc'] = METADATA_XBMC
    new_config['General']['metadata_xbmc_12plus'] = METADATA_XBMC_12PLUS
    new_config['General']['metadata_mediabrowser'] = METADATA_MEDIABROWSER
    new_config['General']['metadata_ps3'] = METADATA_PS3
    new_config['General']['metadata_wdtv'] = METADATA_WDTV
    new_config['General']['metadata_tivo'] = METADATA_TIVO
    new_config['General']['metadata_mede8er'] = METADATA_MEDE8ER

    new_config['General']['backlog_days'] = int(BACKLOG_DAYS)

    new_config['General']['cache_dir'] = ACTUAL_CACHE_DIR if ACTUAL_CACHE_DIR else 'cache'
    new_config['General']['root_dirs'] = ROOT_DIRS if ROOT_DIRS else ''
    new_config['General']['tv_download_dir'] = TV_DOWNLOAD_DIR
    new_config['General']['keep_processed_dir'] = int(KEEP_PROCESSED_DIR)
    new_config['General']['process_method'] = PROCESS_METHOD
    new_config['General']['move_associated_files'] = int(MOVE_ASSOCIATED_FILES)
    new_config['General']['postpone_if_sync_files'] = int (POSTPONE_IF_SYNC_FILES)
    new_config['General']['nfo_rename'] = int(NFO_RENAME)
    new_config['General']['process_automatically'] = int(PROCESS_AUTOMATICALLY)
    new_config['General']['unpack'] = int(UNPACK)
    new_config['General']['rename_episodes'] = int(RENAME_EPISODES)
    new_config['General']['airdate_episodes'] = int(AIRDATE_EPISODES)
    new_config['General']['create_missing_show_dirs'] = int(CREATE_MISSING_SHOW_DIRS)
    new_config['General']['add_shows_wo_dir'] = int(ADD_SHOWS_WO_DIR)

    new_config['General']['extra_scripts'] = '|'.join(EXTRA_SCRIPTS)
    new_config['General']['git_path'] = GIT_PATH
    new_config['General']['ignore_words'] = IGNORE_WORDS
    new_config['General']['require_words'] = REQUIRE_WORDS
    new_config['General']['calendar_unprotected'] = int(CALENDAR_UNPROTECTED)

    new_config['Blackhole'] = {}
    new_config['Blackhole']['nzb_dir'] = NZB_DIR
    new_config['Blackhole']['torrent_dir'] = TORRENT_DIR

    # dynamically save provider settings
    for curTorrentProvider in [curProvider for curProvider in providers.sortedProviderList() if
                               curProvider.providerType == GenericProvider.TORRENT]:
        new_config[curTorrentProvider.getID().upper()] = {}
        new_config[curTorrentProvider.getID().upper()][curTorrentProvider.getID()] = int(curTorrentProvider.enabled)
        if hasattr(curTorrentProvider, 'digest'):
            new_config[curTorrentProvider.getID().upper()][
                curTorrentProvider.getID() + '_digest'] = curTorrentProvider.digest
        if hasattr(curTorrentProvider, 'hash'):
            new_config[curTorrentProvider.getID().upper()][
                curTorrentProvider.getID() + '_hash'] = curTorrentProvider.hash
        if hasattr(curTorrentProvider, 'api_key'):
            new_config[curTorrentProvider.getID().upper()][
                curTorrentProvider.getID() + '_api_key'] = curTorrentProvider.api_key
        if hasattr(curTorrentProvider, 'username'):
            new_config[curTorrentProvider.getID().upper()][
                curTorrentProvider.getID() + '_username'] = curTorrentProvider.username
        if hasattr(curTorrentProvider, 'password'):
            new_config[curTorrentProvider.getID().upper()][curTorrentProvider.getID() + '_password'] = helpers.encrypt(
                curTorrentProvider.password, ENCRYPTION_VERSION)
        if hasattr(curTorrentProvider, 'passkey'):
            new_config[curTorrentProvider.getID().upper()][
                curTorrentProvider.getID() + '_passkey'] = curTorrentProvider.passkey
        if hasattr(curTorrentProvider, 'confirmed'):
            new_config[curTorrentProvider.getID().upper()][curTorrentProvider.getID() + '_confirmed'] = int(
                curTorrentProvider.confirmed)
        if hasattr(curTorrentProvider, 'ratio'):
            new_config[curTorrentProvider.getID().upper()][
                curTorrentProvider.getID() + '_ratio'] = curTorrentProvider.ratio
        if hasattr(curTorrentProvider, 'minseed'):
            new_config[curTorrentProvider.getID().upper()][curTorrentProvider.getID() + '_minseed'] = int(
                curTorrentProvider.minseed)
        if hasattr(curTorrentProvider, 'minleech'):
            new_config[curTorrentProvider.getID().upper()][curTorrentProvider.getID() + '_minleech'] = int(
                curTorrentProvider.minleech)
        if hasattr(curTorrentProvider, 'options'):
            new_config[curTorrentProvider.getID().upper()][
                curTorrentProvider.getID() + '_options'] = curTorrentProvider.options
        if hasattr(curTorrentProvider, 'proxy'):
            new_config[curTorrentProvider.getID().upper()][curTorrentProvider.getID() + '_proxy'] = int(
                curTorrentProvider.proxy.enabled)
            if hasattr(curTorrentProvider.proxy, 'url'):
                new_config[curTorrentProvider.getID().upper()][
                    curTorrentProvider.getID() + '_proxy_url'] = curTorrentProvider.proxy.url
        if hasattr(curTorrentProvider, 'freeleech'):
            new_config[curTorrentProvider.getID().upper()][curTorrentProvider.getID() + '_freeleech'] = int(
                curTorrentProvider.freeleech)
        if hasattr(curTorrentProvider, 'search_mode'):
            new_config[curTorrentProvider.getID().upper()][
                curTorrentProvider.getID() + '_search_mode'] = curTorrentProvider.search_mode
        if hasattr(curTorrentProvider, 'search_fallback'):
            new_config[curTorrentProvider.getID().upper()][curTorrentProvider.getID() + '_search_fallback'] = int(
                curTorrentProvider.search_fallback)
        if hasattr(curTorrentProvider, 'enable_daily'):
            new_config[curTorrentProvider.getID().upper()][curTorrentProvider.getID() + '_enable_daily'] = int(
                curTorrentProvider.enable_daily)
        if hasattr(curTorrentProvider, 'enable_backlog'):
            new_config[curTorrentProvider.getID().upper()][curTorrentProvider.getID() + '_enable_backlog'] = int(
                curTorrentProvider.enable_backlog)

    for curNzbProvider in [curProvider for curProvider in providers.sortedProviderList() if
                           curProvider.providerType == GenericProvider.NZB]:
        new_config[curNzbProvider.getID().upper()] = {}
        new_config[curNzbProvider.getID().upper()][curNzbProvider.getID()] = int(curNzbProvider.enabled)

        if hasattr(curNzbProvider, 'api_key'):
            new_config[curNzbProvider.getID().upper()][
                curNzbProvider.getID() + '_api_key'] = curNzbProvider.api_key
        if hasattr(curNzbProvider, 'username'):
            new_config[curNzbProvider.getID().upper()][
                curNzbProvider.getID() + '_username'] = curNzbProvider.username
        if hasattr(curNzbProvider, 'search_mode'):
            new_config[curNzbProvider.getID().upper()][
                curNzbProvider.getID() + '_search_mode'] = curNzbProvider.search_mode
        if hasattr(curNzbProvider, 'search_fallback'):
            new_config[curNzbProvider.getID().upper()][curNzbProvider.getID() + '_search_fallback'] = int(
                curNzbProvider.search_fallback)
        if hasattr(curNzbProvider, 'enable_daily'):
            new_config[curNzbProvider.getID().upper()][curNzbProvider.getID() + '_enable_daily'] = int(
                curNzbProvider.enable_daily)
        if hasattr(curNzbProvider, 'enable_backlog'):
            new_config[curNzbProvider.getID().upper()][curNzbProvider.getID() + '_enable_backlog'] = int(
                curNzbProvider.enable_backlog)

    new_config['NZBs'] = {}
    new_config['NZBs']['nzbs'] = int(NZBS)
    new_config['NZBs']['nzbs_uid'] = NZBS_UID
    new_config['NZBs']['nzbs_hash'] = NZBS_HASH

    new_config['Newzbin'] = {}
    new_config['Newzbin']['newzbin'] = int(NEWZBIN)
    new_config['Newzbin']['newzbin_username'] = NEWZBIN_USERNAME
    new_config['Newzbin']['newzbin_password'] = helpers.encrypt(NEWZBIN_PASSWORD, ENCRYPTION_VERSION)

    new_config['SABnzbd'] = {}
    new_config['SABnzbd']['sab_username'] = SAB_USERNAME
    new_config['SABnzbd']['sab_password'] = helpers.encrypt(SAB_PASSWORD, ENCRYPTION_VERSION)
    new_config['SABnzbd']['sab_apikey'] = SAB_APIKEY
    new_config['SABnzbd']['sab_category'] = SAB_CATEGORY
    new_config['SABnzbd']['sab_host'] = SAB_HOST

    new_config['NZBget'] = {}

    new_config['NZBget']['nzbget_username'] = NZBGET_USERNAME
    new_config['NZBget']['nzbget_password'] = helpers.encrypt(NZBGET_PASSWORD, ENCRYPTION_VERSION)
    new_config['NZBget']['nzbget_category'] = NZBGET_CATEGORY
    new_config['NZBget']['nzbget_host'] = NZBGET_HOST
    new_config['NZBget']['nzbget_use_https'] = int(NZBGET_USE_HTTPS)
    new_config['NZBget']['nzbget_priority'] = NZBGET_PRIORITY

    new_config['TORRENT'] = {}
    new_config['TORRENT']['torrent_username'] = TORRENT_USERNAME
    new_config['TORRENT']['torrent_password'] = helpers.encrypt(TORRENT_PASSWORD, ENCRYPTION_VERSION)
    new_config['TORRENT']['torrent_host'] = TORRENT_HOST
    new_config['TORRENT']['torrent_path'] = TORRENT_PATH
    new_config['TORRENT']['torrent_seed_time'] = int(TORRENT_SEED_TIME)
    new_config['TORRENT']['torrent_paused'] = int(TORRENT_PAUSED)
    new_config['TORRENT']['torrent_high_bandwidth'] = int(TORRENT_HIGH_BANDWIDTH)
    new_config['TORRENT']['torrent_label'] = TORRENT_LABEL
    new_config['TORRENT']['torrent_verify_cert'] = int(TORRENT_VERIFY_CERT)

    new_config['XBMC'] = {}
    new_config['XBMC']['use_xbmc'] = int(USE_XBMC)
    new_config['XBMC']['xbmc_always_on'] = int(XBMC_ALWAYS_ON)
    new_config['XBMC']['xbmc_notify_onsnatch'] = int(XBMC_NOTIFY_ONSNATCH)
    new_config['XBMC']['xbmc_notify_ondownload'] = int(XBMC_NOTIFY_ONDOWNLOAD)
    new_config['XBMC']['xbmc_notify_onsubtitledownload'] = int(XBMC_NOTIFY_ONSUBTITLEDOWNLOAD)
    new_config['XBMC']['xbmc_update_library'] = int(XBMC_UPDATE_LIBRARY)
    new_config['XBMC']['xbmc_update_full'] = int(XBMC_UPDATE_FULL)
    new_config['XBMC']['xbmc_update_onlyfirst'] = int(XBMC_UPDATE_ONLYFIRST)
    new_config['XBMC']['xbmc_host'] = XBMC_HOST
    new_config['XBMC']['xbmc_username'] = XBMC_USERNAME
    new_config['XBMC']['xbmc_password'] = helpers.encrypt(XBMC_PASSWORD, ENCRYPTION_VERSION)

    new_config['Plex'] = {}
    new_config['Plex']['use_plex'] = int(USE_PLEX)
    new_config['Plex']['plex_notify_onsnatch'] = int(PLEX_NOTIFY_ONSNATCH)
    new_config['Plex']['plex_notify_ondownload'] = int(PLEX_NOTIFY_ONDOWNLOAD)
    new_config['Plex']['plex_notify_onsubtitledownload'] = int(PLEX_NOTIFY_ONSUBTITLEDOWNLOAD)
    new_config['Plex']['plex_update_library'] = int(PLEX_UPDATE_LIBRARY)
    new_config['Plex']['plex_server_host'] = PLEX_SERVER_HOST
    new_config['Plex']['plex_host'] = PLEX_HOST
    new_config['Plex']['plex_username'] = PLEX_USERNAME
    new_config['Plex']['plex_password'] = helpers.encrypt(PLEX_PASSWORD, ENCRYPTION_VERSION)

    new_config['Growl'] = {}
    new_config['Growl']['use_growl'] = int(USE_GROWL)
    new_config['Growl']['growl_notify_onsnatch'] = int(GROWL_NOTIFY_ONSNATCH)
    new_config['Growl']['growl_notify_ondownload'] = int(GROWL_NOTIFY_ONDOWNLOAD)
    new_config['Growl']['growl_notify_onsubtitledownload'] = int(GROWL_NOTIFY_ONSUBTITLEDOWNLOAD)
    new_config['Growl']['growl_host'] = GROWL_HOST
    new_config['Growl']['growl_password'] = helpers.encrypt(GROWL_PASSWORD, ENCRYPTION_VERSION)

    new_config['Prowl'] = {}
    new_config['Prowl']['use_prowl'] = int(USE_PROWL)
    new_config['Prowl']['prowl_notify_onsnatch'] = int(PROWL_NOTIFY_ONSNATCH)
    new_config['Prowl']['prowl_notify_ondownload'] = int(PROWL_NOTIFY_ONDOWNLOAD)
    new_config['Prowl']['prowl_notify_onsubtitledownload'] = int(PROWL_NOTIFY_ONSUBTITLEDOWNLOAD)
    new_config['Prowl']['prowl_api'] = PROWL_API
    new_config['Prowl']['prowl_priority'] = PROWL_PRIORITY

    new_config['Twitter'] = {}
    new_config['Twitter']['use_twitter'] = int(USE_TWITTER)
    new_config['Twitter']['twitter_notify_onsnatch'] = int(TWITTER_NOTIFY_ONSNATCH)
    new_config['Twitter']['twitter_notify_ondownload'] = int(TWITTER_NOTIFY_ONDOWNLOAD)
    new_config['Twitter']['twitter_notify_onsubtitledownload'] = int(TWITTER_NOTIFY_ONSUBTITLEDOWNLOAD)
    new_config['Twitter']['twitter_username'] = TWITTER_USERNAME
    new_config['Twitter']['twitter_password'] = helpers.encrypt(TWITTER_PASSWORD, ENCRYPTION_VERSION)
    new_config['Twitter']['twitter_prefix'] = TWITTER_PREFIX

    new_config['Boxcar'] = {}
    new_config['Boxcar']['use_boxcar'] = int(USE_BOXCAR)
    new_config['Boxcar']['boxcar_notify_onsnatch'] = int(BOXCAR_NOTIFY_ONSNATCH)
    new_config['Boxcar']['boxcar_notify_ondownload'] = int(BOXCAR_NOTIFY_ONDOWNLOAD)
    new_config['Boxcar']['boxcar_notify_onsubtitledownload'] = int(BOXCAR_NOTIFY_ONSUBTITLEDOWNLOAD)
    new_config['Boxcar']['boxcar_username'] = BOXCAR_USERNAME

    new_config['Boxcar2'] = {}
    new_config['Boxcar2']['use_boxcar2'] = int(USE_BOXCAR2)
    new_config['Boxcar2']['boxcar2_notify_onsnatch'] = int(BOXCAR2_NOTIFY_ONSNATCH)
    new_config['Boxcar2']['boxcar2_notify_ondownload'] = int(BOXCAR2_NOTIFY_ONDOWNLOAD)
    new_config['Boxcar2']['boxcar2_notify_onsubtitledownload'] = int(BOXCAR2_NOTIFY_ONSUBTITLEDOWNLOAD)
    new_config['Boxcar2']['boxcar2_accesstoken'] = BOXCAR2_ACCESSTOKEN

    new_config['Pushover'] = {}
    new_config['Pushover']['use_pushover'] = int(USE_PUSHOVER)
    new_config['Pushover']['pushover_notify_onsnatch'] = int(PUSHOVER_NOTIFY_ONSNATCH)
    new_config['Pushover']['pushover_notify_ondownload'] = int(PUSHOVER_NOTIFY_ONDOWNLOAD)
    new_config['Pushover']['pushover_notify_onsubtitledownload'] = int(PUSHOVER_NOTIFY_ONSUBTITLEDOWNLOAD)
    new_config['Pushover']['pushover_userkey'] = PUSHOVER_USERKEY
    new_config['Pushover']['pushover_apikey'] = PUSHOVER_APIKEY

    new_config['Libnotify'] = {}
    new_config['Libnotify']['use_libnotify'] = int(USE_LIBNOTIFY)
    new_config['Libnotify']['libnotify_notify_onsnatch'] = int(LIBNOTIFY_NOTIFY_ONSNATCH)
    new_config['Libnotify']['libnotify_notify_ondownload'] = int(LIBNOTIFY_NOTIFY_ONDOWNLOAD)
    new_config['Libnotify']['libnotify_notify_onsubtitledownload'] = int(LIBNOTIFY_NOTIFY_ONSUBTITLEDOWNLOAD)

    new_config['NMJ'] = {}
    new_config['NMJ']['use_nmj'] = int(USE_NMJ)
    new_config['NMJ']['nmj_host'] = NMJ_HOST
    new_config['NMJ']['nmj_database'] = NMJ_DATABASE
    new_config['NMJ']['nmj_mount'] = NMJ_MOUNT

    new_config['NMJv2'] = {}
    new_config['NMJv2']['use_nmjv2'] = int(USE_NMJv2)
    new_config['NMJv2']['nmjv2_host'] = NMJv2_HOST
    new_config['NMJv2']['nmjv2_database'] = NMJv2_DATABASE
    new_config['NMJv2']['nmjv2_dbloc'] = NMJv2_DBLOC

    new_config['Synology'] = {}
    new_config['Synology']['use_synoindex'] = int(USE_SYNOINDEX)

    new_config['SynologyNotifier'] = {}
    new_config['SynologyNotifier']['use_synologynotifier'] = int(USE_SYNOLOGYNOTIFIER)
    new_config['SynologyNotifier']['synologynotifier_notify_onsnatch'] = int(SYNOLOGYNOTIFIER_NOTIFY_ONSNATCH)
    new_config['SynologyNotifier']['synologynotifier_notify_ondownload'] = int(SYNOLOGYNOTIFIER_NOTIFY_ONDOWNLOAD)
    new_config['SynologyNotifier']['synologynotifier_notify_onsubtitledownload'] = int(
        SYNOLOGYNOTIFIER_NOTIFY_ONSUBTITLEDOWNLOAD)

    new_config['Trakt'] = {}
    new_config['Trakt']['use_trakt'] = int(USE_TRAKT)
    new_config['Trakt']['trakt_username'] = TRAKT_USERNAME
    new_config['Trakt']['trakt_password'] = helpers.encrypt(TRAKT_PASSWORD, ENCRYPTION_VERSION)
    new_config['Trakt']['trakt_api'] = TRAKT_API
    new_config['Trakt']['trakt_remove_watchlist'] = int(TRAKT_REMOVE_WATCHLIST)
    new_config['Trakt']['trakt_remove_serieslist'] = int(TRAKT_REMOVE_SERIESLIST)
    new_config['Trakt']['trakt_use_watchlist'] = int(TRAKT_USE_WATCHLIST)
    new_config['Trakt']['trakt_method_add'] = int(TRAKT_METHOD_ADD)
    new_config['Trakt']['trakt_start_paused'] = int(TRAKT_START_PAUSED)
    new_config['Trakt']['trakt_use_recommended'] = int(TRAKT_USE_RECOMMENDED)
    new_config['Trakt']['trakt_sync'] = int(TRAKT_SYNC)
    new_config['Trakt']['trakt_default_indexer'] = int(TRAKT_DEFAULT_INDEXER)

<<<<<<< HEAD
    new_config['IMDBWatchlist'] = {}
    new_config['IMDBWatchlist']['use_imdbwatchlist'] = int(USE_IMDBWATCHLIST)
    new_config['IMDBWatchlist']['imdb_watchlistcsv'] = IMDB_WATCHLISTCSV

=======
>>>>>>> be0e3ab8
    new_config['pyTivo'] = {}
    new_config['pyTivo']['use_pytivo'] = int(USE_PYTIVO)
    new_config['pyTivo']['pytivo_notify_onsnatch'] = int(PYTIVO_NOTIFY_ONSNATCH)
    new_config['pyTivo']['pytivo_notify_ondownload'] = int(PYTIVO_NOTIFY_ONDOWNLOAD)
    new_config['pyTivo']['pytivo_notify_onsubtitledownload'] = int(PYTIVO_NOTIFY_ONSUBTITLEDOWNLOAD)
    new_config['pyTivo']['pyTivo_update_library'] = int(PYTIVO_UPDATE_LIBRARY)
    new_config['pyTivo']['pytivo_host'] = PYTIVO_HOST
    new_config['pyTivo']['pytivo_share_name'] = PYTIVO_SHARE_NAME
    new_config['pyTivo']['pytivo_tivo_name'] = PYTIVO_TIVO_NAME

    new_config['NMA'] = {}
    new_config['NMA']['use_nma'] = int(USE_NMA)
    new_config['NMA']['nma_notify_onsnatch'] = int(NMA_NOTIFY_ONSNATCH)
    new_config['NMA']['nma_notify_ondownload'] = int(NMA_NOTIFY_ONDOWNLOAD)
    new_config['NMA']['nma_notify_onsubtitledownload'] = int(NMA_NOTIFY_ONSUBTITLEDOWNLOAD)
    new_config['NMA']['nma_api'] = NMA_API
    new_config['NMA']['nma_priority'] = NMA_PRIORITY

    new_config['Pushalot'] = {}
    new_config['Pushalot']['use_pushalot'] = int(USE_PUSHALOT)
    new_config['Pushalot']['pushalot_notify_onsnatch'] = int(PUSHALOT_NOTIFY_ONSNATCH)
    new_config['Pushalot']['pushalot_notify_ondownload'] = int(PUSHALOT_NOTIFY_ONDOWNLOAD)
    new_config['Pushalot']['pushalot_notify_onsubtitledownload'] = int(PUSHALOT_NOTIFY_ONSUBTITLEDOWNLOAD)
    new_config['Pushalot']['pushalot_authorizationtoken'] = PUSHALOT_AUTHORIZATIONTOKEN

    new_config['Pushbullet'] = {}
    new_config['Pushbullet']['use_pushbullet'] = int(USE_PUSHBULLET)
    new_config['Pushbullet']['pushbullet_notify_onsnatch'] = int(PUSHBULLET_NOTIFY_ONSNATCH)
    new_config['Pushbullet']['pushbullet_notify_ondownload'] = int(PUSHBULLET_NOTIFY_ONDOWNLOAD)
    new_config['Pushbullet']['pushbullet_notify_onsubtitledownload'] = int(PUSHBULLET_NOTIFY_ONSUBTITLEDOWNLOAD)
    new_config['Pushbullet']['pushbullet_api'] = PUSHBULLET_API
    new_config['Pushbullet']['pushbullet_device'] = PUSHBULLET_DEVICE

    new_config['Email'] = {}
    new_config['Email']['use_email'] = int(USE_EMAIL)
    new_config['Email']['email_notify_onsnatch'] = int(EMAIL_NOTIFY_ONSNATCH)
    new_config['Email']['email_notify_ondownload'] = int(EMAIL_NOTIFY_ONDOWNLOAD)
    new_config['Email']['email_notify_onsubtitledownload'] = int(EMAIL_NOTIFY_ONSUBTITLEDOWNLOAD)
    new_config['Email']['email_host'] = EMAIL_HOST
    new_config['Email']['email_port'] = int(EMAIL_PORT)
    new_config['Email']['email_tls'] = int(EMAIL_TLS)
    new_config['Email']['email_user'] = EMAIL_USER
    new_config['Email']['email_password'] = helpers.encrypt(EMAIL_PASSWORD, ENCRYPTION_VERSION)
    new_config['Email']['email_from'] = EMAIL_FROM
    new_config['Email']['email_list'] = EMAIL_LIST

    new_config['Newznab'] = {}
    new_config['Newznab']['newznab_data'] = NEWZNAB_DATA

    new_config['TorrentRss'] = {}
    new_config['TorrentRss']['torrentrss_data'] = '!!!'.join([x.configStr() for x in torrentRssProviderList])

    new_config['GUI'] = {}
    new_config['GUI']['gui_name'] = GUI_NAME
    new_config['GUI']['theme_name'] = THEME_NAME
    new_config['GUI']['home_layout'] = HOME_LAYOUT
    new_config['GUI']['history_layout'] = HISTORY_LAYOUT
    new_config['GUI']['display_show_specials'] = int(DISPLAY_SHOW_SPECIALS)
    new_config['GUI']['coming_eps_layout'] = COMING_EPS_LAYOUT
    new_config['GUI']['coming_eps_display_paused'] = int(COMING_EPS_DISPLAY_PAUSED)
    new_config['GUI']['coming_eps_sort'] = COMING_EPS_SORT
    new_config['GUI']['coming_eps_missed_range'] = int(COMING_EPS_MISSED_RANGE)
    new_config['GUI']['fuzzy_dating'] = int(FUZZY_DATING)
    new_config['GUI']['trim_zero'] = int(TRIM_ZERO)
    new_config['GUI']['date_preset'] = DATE_PRESET
    new_config['GUI']['time_preset'] = TIME_PRESET_W_SECONDS
    new_config['GUI']['timezone_display'] = TIMEZONE_DISPLAY
    new_config['GUI']['poster_sortby'] = POSTER_SORTBY
    new_config['GUI']['poster_sortdir'] = POSTER_SORTDIR

    new_config['Subtitles'] = {}
    new_config['Subtitles']['use_subtitles'] = int(USE_SUBTITLES)
    new_config['Subtitles']['subtitles_languages'] = ','.join(SUBTITLES_LANGUAGES)
    new_config['Subtitles']['SUBTITLES_SERVICES_LIST'] = ','.join(SUBTITLES_SERVICES_LIST)
    new_config['Subtitles']['SUBTITLES_SERVICES_ENABLED'] = '|'.join([str(x) for x in SUBTITLES_SERVICES_ENABLED])
    new_config['Subtitles']['subtitles_dir'] = SUBTITLES_DIR
    new_config['Subtitles']['subtitles_default'] = int(SUBTITLES_DEFAULT)
    new_config['Subtitles']['subtitles_history'] = int(SUBTITLES_HISTORY)
    new_config['Subtitles']['subtitles_finder_frequency'] = int(SUBTITLES_FINDER_FREQUENCY)

    new_config['FailedDownloads'] = {}
    new_config['FailedDownloads']['use_failed_downloads'] = int(USE_FAILED_DOWNLOADS)
    new_config['FailedDownloads']['delete_failed'] = int(DELETE_FAILED)

    new_config['ANIDB'] = {}
    new_config['ANIDB']['use_anidb'] = int(USE_ANIDB)
    new_config['ANIDB']['anidb_username'] = ANIDB_USERNAME
    new_config['ANIDB']['anidb_password'] = helpers.encrypt(ANIDB_PASSWORD, ENCRYPTION_VERSION)
    new_config['ANIDB']['anidb_use_mylist'] = int(ANIDB_USE_MYLIST)

    new_config['ANIME'] = {}
    new_config['ANIME']['anime_split_home'] = int(ANIME_SPLIT_HOME)

    new_config.write()


def launchBrowser(startPort=None):
    if not startPort:
        startPort = WEB_PORT
    if ENABLE_HTTPS:
        browserURL = 'https://localhost:%d%s' % (startPort, WEB_ROOT)
    else:
        browserURL = 'http://localhost:%d%s' % (startPort, WEB_ROOT)
    try:
        webbrowser.open(browserURL, 2, 1)
    except:
        try:
            webbrowser.open(browserURL, 1, 1)
        except:
            logger.log(u"Unable to launch a browser", logger.ERROR)


def getEpList(epIDs, showid=None):
    if epIDs == None or len(epIDs) == 0:
        return []

    query = "SELECT * FROM tv_episodes WHERE indexerid in (%s)" % (",".join(['?'] * len(epIDs)),)
    params = epIDs

    if showid != None:
        query += " AND showid = ?"
        params.append(showid)

    myDB = db.DBConnection()
    sqlResults = myDB.select(query, params)

    epList = []

    for curEp in sqlResults:
        curShowObj = helpers.findCertainShow(showList, int(curEp["showid"]))
        curEpObj = curShowObj.getEpisode(int(curEp["season"]), int(curEp["episode"]))
        epList.append(curEpObj)

    return epList<|MERGE_RESOLUTION|>--- conflicted
+++ resolved
@@ -616,11 +616,7 @@
         ANON_REDIRECT = check_setting_str(CFG, 'General', 'anon_redirect', 'http://dereferer.org/?')
         PROXY_SETTING = check_setting_str(CFG, 'General', 'proxy_setting', '')
         PROXY_INDEXERS = bool(check_setting_int(CFG, 'General', 'proxy_indexers', 1))
-<<<<<<< HEAD
-        # attempt to help prevent users from breaking links by using a bad url
-=======
         # attempt to help prevent users from breaking links by using a bad url 
->>>>>>> be0e3ab8
         if not ANON_REDIRECT.endswith('?'):
             ANON_REDIRECT = ''
 
@@ -868,13 +864,6 @@
         TRAKT_SYNC = bool(check_setting_int(CFG, 'Trakt', 'trakt_sync', 0))
         TRAKT_DEFAULT_INDEXER = check_setting_int(CFG, 'Trakt', 'trakt_default_indexer', 1)
 
-<<<<<<< HEAD
-        ### IMDB Watchlist set default values for config
-        USE_IMDBWATCHLIST = bool(check_setting_int(CFG, 'IMDBWatchlist', 'use_imdbwatchlist', 0))
-        IMDB_WATCHLISTCSV = check_setting_str(CFG, 'IMDBWatchlist', 'imdb_watchlistcsv', '')
-
-=======
->>>>>>> be0e3ab8
         CheckSection(CFG, 'pyTivo')
         USE_PYTIVO = bool(check_setting_int(CFG, 'pyTivo', 'use_pytivo', 0))
         PYTIVO_NOTIFY_ONSNATCH = bool(check_setting_int(CFG, 'pyTivo', 'pytivo_notify_onsnatch', 0))
@@ -1190,14 +1179,6 @@
                                                        cycleTime=datetime.timedelta(hours=SUBTITLES_FINDER_FREQUENCY),
                                                        threadName="FINDSUBTITLES",
                                                        silent=not USE_SUBTITLES)
-<<<<<<< HEAD
-
-        imdbWatchlistScheduler = scheduler.Scheduler(imdbChecker.IMDB(),
-                                                    cycleTime=datetime.timedelta(hours=1),
-                                                    threadName="IMDBWATCHLIST",
-                                                    silent=not USE_IMDBWATCHLIST)
-=======
->>>>>>> be0e3ab8
 
         showList = []
         loadingShowList = {}
@@ -1252,12 +1233,6 @@
             if USE_TRAKT:
                 traktCheckerScheduler.start()
 
-<<<<<<< HEAD
-            if USE_IMDBWATCHLIST:
-                imdbWatchlistScheduler.start()
-
-=======
->>>>>>> be0e3ab8
             started = True
 
 
@@ -1338,17 +1313,6 @@
                     traktCheckerScheduler.join(10)
                 except:
                     pass
-<<<<<<< HEAD
-
-            if USE_IMDBWATCHLIST:
-                imdbWatchlistScheduler.stop.set()
-                logger.log(u"Waiting for the IMDBWATCHLIST thread to exit")
-                try:
-                    imdbWatchlistScheduler.join(10)
-                except:
-                    pass
-=======
->>>>>>> be0e3ab8
 
             if DOWNLOAD_PROPERS:
                 properFinderScheduler.stop.set()
@@ -1755,13 +1719,6 @@
     new_config['Trakt']['trakt_sync'] = int(TRAKT_SYNC)
     new_config['Trakt']['trakt_default_indexer'] = int(TRAKT_DEFAULT_INDEXER)
 
-<<<<<<< HEAD
-    new_config['IMDBWatchlist'] = {}
-    new_config['IMDBWatchlist']['use_imdbwatchlist'] = int(USE_IMDBWATCHLIST)
-    new_config['IMDBWatchlist']['imdb_watchlistcsv'] = IMDB_WATCHLISTCSV
-
-=======
->>>>>>> be0e3ab8
     new_config['pyTivo'] = {}
     new_config['pyTivo']['use_pytivo'] = int(USE_PYTIVO)
     new_config['pyTivo']['pytivo_notify_onsnatch'] = int(PYTIVO_NOTIFY_ONSNATCH)
