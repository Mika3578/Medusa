--- conflicted
+++ resolved
@@ -10,7 +10,6 @@
 </div> <!-- /contentWrapper -->
 
 <footer>
-<<<<<<< HEAD
 <div class="footer clearfix">
 <%
     myDB = db.DBConnection()
@@ -23,25 +22,6 @@
     + '(SELECT COUNT(*) FROM tv_episodes WHERE season > 0 AND episode > 0 AND airdate > 1 AND status IN %s) AS ep_downloaded, ' % status_download \
     + '(SELECT COUNT(*) FROM tv_episodes WHERE season > 0 AND episode > 0 AND airdate > 1 AND ((airdate <= %s AND (status = %s OR status = %s)) ' % (today, str(SKIPPED), str(WANTED)) \
     + ' OR (status IN %s) OR (status IN %s))) AS ep_total FROM tv_episodes tv_eps LIMIT 1' % (status_quality, status_download)
-=======
-    <div class="footer clearfix">
-        <%
-            myDB = db.DBConnection()
-            today = str(datetime.date.today().toordinal())
-            status_quality = '(%s)' % ','.join([str(quality) for quality in Quality.SNATCHED + Quality.SNATCHED_PROPER])
-            status_download = '(%s)' % ','.join([str(quality) for quality in Quality.DOWNLOADED + [ARCHIVED]])
-
-            sql_statement = 'SELECT '\
-                + '(SELECT COUNT(*) FROM tv_episodes WHERE season > 0 AND episode > 0 AND airdate > 1 AND status IN %s) AS ep_snatched, '\
-                % status_quality\
-                + '(SELECT COUNT(*) FROM tv_episodes WHERE season > 0 AND episode > 0 AND airdate > 1 AND status IN %s) AS ep_downloaded, '\
-                % status_download\
-                + '(SELECT COUNT(*) FROM tv_episodes WHERE season > 0 AND episode > 0 AND airdate > 1 '\
-                + ' AND ((airdate <= %s AND (status = %s OR status = %s)) '\
-                % (today, str(SKIPPED), str(WANTED))\
-                + ' OR (status IN %s) OR (status IN %s))) AS ep_total FROM tv_episodes tv_eps LIMIT 1'\
-                % (status_quality, status_download)
->>>>>>> 1606e941
 
     sql_result = myDB.select(sql_statement)
 
@@ -59,7 +39,6 @@
      
     ep_percentage = '' if ep_total == 0 else '(<span class="footerhighlight">%s%%</span>)' % re.sub(r'(\d+)(\.\d)\d+', r'\1\2', str((float(ep_downloaded)/float(ep_total))*100))
 
-<<<<<<< HEAD
     try:
         localRoot = sbRoot
     except NotFound:
@@ -73,42 +52,14 @@
 
         <span class="footerhighlight">${shows_total}</span> Shows (<span class="footerhighlight">${shows_active}</span> Active)
         | <span class="footerhighlight">${ep_downloaded}</span>
+
+        ## FIXME
         ##${
 ##('', (' (<span class="footerhighlight">+%s</span> Snatched)' % (str(ep_snatched), '<a href="%s/manage/episodeStatuses?whichStatus=2" title="View overview of snatched episodes">%s</a>' % (localRoot, str(ep_snatched))
 ##)['Episode Overview' != localheader])[0 < ep_snatched]}
                 &nbsp;/&nbsp;<span class="footerhighlight">${ep_total}</span> Episodes Downloaded ${ep_percentage}
         | Daily Search: <span class="footerhighlight">${str(sickbeard.dailySearchScheduler.timeLeft()).split('.')[0]}</span>
         | Backlog Search: <span class="footerhighlight">${str(sickbeard.backlogSearchScheduler.timeLeft()).split('.')[0]}</span>
-=======
-            try
-                localRoot = sbRoot
-            except NotFound
-                localRoot = ''
-            endtry
-            try
-                localheader = header
-            except NotFound
-                localheader = ''
-            endtry
-        %>
-
-        <span class="footerhighlight">${shows_total}</span> Shows (<span class="footerhighlight">${shows_active}</span> Active)
-        | <span class="footerhighlight">${ep_downloaded}</span>
-                <%= (
-                        '',
-                        ' (<span class="footerhighlight">+%s</span> Snatched)'\
-                        % (
-                            str(ep_snatched),
-                            '<a href="%s/manage/episodeStatuses?whichStatus=2" title="View overview of snatched episodes">%s</a>'\
-                            % (localRoot, str(ep_snatched))
-                        )['Episode Overview' != localheader]
-                    )[0 < ep_snatched]
-                %>
-                &nbsp;/&nbsp;<span class="footerhighlight">${ep_total}</span> Episodes Downloaded ${ep_percentage}
-        | Daily Search: <span class="footerhighlight"><%=str(sickbeard.dailySearchScheduler.timeLeft()).split('.')[0]%></span>
-        | Backlog Search: <span class="footerhighlight"><%=str(sickbeard.backlogSearchScheduler.timeLeft()).split('.')[0]%></span>
->>>>>>> 1606e941
-
     </div>
         <!--
         <ul style="display: table; margin: 0 auto; font-size: 12px; list-style-type: none; padding: 0; padding-top: 10px;">
