--- conflicted
+++ resolved
@@ -1,681 +1,288 @@
 #import sickbeard
-#from sickbeard import subtitles, sbdatetime, network_timezones
-#import sickbeard.helpers
-#from sickbeard.common import *
-#from sickbeard.helpers import anon_url
-#import os.path, os
-#import datetime
 #import urllib
-#import ntpath
-
-#set global $title=$show.name
-##set global $header = '<a></a>' %
-#set global $topmenu="manageShows"#
-#set $exceptions_string = " | ".join($show.exceptions)
-#include $os.path.join($sickbeard.PROG_DIR, "gui/slick/interfaces/default/inc_top.tmpl")
-
-<script type="text/javascript" src="$sbRoot/js/lib/jquery.bookmarkscroll.js?$sbPID"></script>
-
-
-<input type="hidden" id="sbRoot" value="$sbRoot" />
-
-<script type="text/javascript" src="$sbRoot/js/displayShow.js?$sbPID"></script>
-<script type="text/javascript" src="$sbRoot/js/plotTooltip.js?$sbPID"></script>
-<script type="text/javascript" src="$sbRoot/js/sceneExceptionsTooltip.js?$sbPID"></script>
-<script type="text/javascript" src="$sbRoot/js/ratingTooltip.js?$sbPID"></script>
-<script type="text/javascript" src="$sbRoot/js/ajaxEpSearch.js?$sbPID"></script>
-<script type="text/javascript" src="$sbRoot/js/ajaxEpSubtitles.js?$sbPID"></script>
-<script type="text/javascript" src="$sbRoot/js/lib/jquery.collapser.min.js?$sbPID"></script>
-<script type="text/javascript" charset="utf-8">
-<!--
-\$(document).ready(function(){
-    #set $fuzzydate = 'airdate'
-    #if $sickbeard.FUZZY_DATING:
-    fuzzyMoment({
-        containerClass : '.${fuzzydate}',
-        dateHasTime : false,
-        dateFormat : '${sickbeard.DATE_PRESET}',
-        timeFormat : '${sickbeard.TIME_PRESET}',
-        trimZero : #if $sickbeard.TRIM_ZERO then "true" else "false"#
-    });
+
+<!DOCTYPE html>
+<html>
+    <head>
+        <meta charset="utf-8">
+        <meta http-equiv="X-UA-Compatible" content="IE=edge">
+        <meta name="viewport" content="width=device-width">
+
+        <!-- These values come from css/dark.css and css/light.css -->
+        #if $sickbeard.THEME_NAME == "dark":
+        <meta name="theme-color" content="#15528F">
+        #elif $sickbeard.THEME_NAME == "light":
+        <meta name="theme-color" content="#333333">
+        #end if
+
+        <title>SickRage - BRANCH:[$sickbeard.BRANCH] - $title</title>
+
+        <!--[if lt IE 9]>
+            <script src="https://oss.maxcdn.com/html5shiv/3.7.2/html5shiv.min.js"></script>
+            <script src="https://oss.maxcdn.com/respond/1.4.2/respond.min.js"></script>
+        <![endif]-->
+
+        <link rel="shortcut icon" href="$sbRoot/images/ico/favicon.ico">
+        <link rel="icon" sizes="16x16 32x32 64x64" href="$sbRoot/images/ico/favicon.ico">
+        <link rel="icon" type="image/png" sizes="196x196" href="$sbRoot/images/ico/favicon-196.png">
+        <link rel="icon" type="image/png" sizes="160x160" href="$sbRoot/images/ico/favicon-160.png">
+        <link rel="icon" type="image/png" sizes="96x96" href="$sbRoot/images/ico/favicon-96.png">
+        <link rel="icon" type="image/png" sizes="64x64" href="$sbRoot/images/ico/favicon-64.png">
+        <link rel="icon" type="image/png" sizes="32x32" href="$sbRoot/images/ico/favicon-32.png">
+        <link rel="icon" type="image/png" sizes="16x16" href="$sbRoot/images/ico/favicon-16.png">
+        <link rel="apple-touch-icon" sizes="152x152" href="$sbRoot/images/ico/favicon-152.png">
+        <link rel="apple-touch-icon" sizes="144x144" href="$sbRoot/images/ico/favicon-144.png">
+        <link rel="apple-touch-icon" sizes="120x120" href="$sbRoot/images/ico/favicon-120.png">
+        <link rel="apple-touch-icon" sizes="114x114" href="$sbRoot/images/ico/favicon-114.png">
+        <link rel="apple-touch-icon" sizes="76x76" href="$sbRoot/images/ico/favicon-76.png">
+        <link rel="apple-touch-icon" sizes="72x72" href="$sbRoot/images/ico/favicon-72.png">
+        <link rel="apple-touch-icon" href="$sbRoot/images/ico/favicon-57.png">
+        <meta name="msapplication-TileColor" content="#FFFFFF">
+        <meta name="msapplication-TileImage" content="$sbRoot/images/ico/favicon-144.png">
+        <meta name="msapplication-config" content="$sbRoot/css/browserconfig.xml">
+
+        <link rel="stylesheet" type="text/css" href="$sbRoot/css/lib/bootstrap.css?$sbPID"/>
+        <link rel="stylesheet" type="text/css" href="$sbRoot/css/browser.css?$sbPID" />
+        <link rel="stylesheet" type="text/css" href="$sbRoot/css/lib/jquery-ui-1.10.4.custom.css?$sbPID" />
+        <link rel="stylesheet" type="text/css" href="$sbRoot/css/lib/jquery.qtip-2.2.1.min.css?$sbPID"/>
+        <link rel="stylesheet" type="text/css" href="$sbRoot/css/style.css?$sbPID"/>
+        <link rel="stylesheet" type="text/css" href="$sbRoot/css/${sickbeard.THEME_NAME}.css?$sbPID" />
+        #if $sbLogin:
+        <link rel="stylesheet" type="text/css" href="$sbRoot/css/lib/pnotify.custom.min.css?$sbPID" />
+        <link rel="stylesheet" type="text/css" href="$sbRoot/css/country-flags.css?$sbPID"/>
+        #end if
+
+
+        <script type="text/javascript" src="$sbRoot/js/lib/jquery-1.11.2.min.js?$sbPID"></script>
+        <script type="text/javascript" src="$sbRoot/js/lib/bootstrap.min.js?$sbPID"></script>
+        <script type="text/javascript" src="$sbRoot/js/lib/bootstrap-hover-dropdown.min.js?$sbPID"></script>
+        <script type="text/javascript" src="$sbRoot/js/lib/jquery-ui-1.10.4.custom.min.js?$sbPID"></script>
+        #if $sbLogin:
+        <script type="text/javascript" src="$sbRoot/js/lib/jquery.cookie.js?$sbPID"></script>
+        <script type="text/javascript" src="$sbRoot/js/lib/jquery.cookiejar.js?$sbPID"></script>
+        <script type="text/javascript" src="$sbRoot/js/lib/jquery.json-2.2.min.js?$sbPID"></script>
+        <script type="text/javascript" src="$sbRoot/js/lib/jquery.selectboxes.min.js?$sbPID"></script>
+        <script type="text/javascript" src="$sbRoot/js/lib/jquery.tablesorter-2.17.7.min.js?$sbPID"></script>
+        <script type="text/javascript" src="$sbRoot/js/lib/jquery.tablesorter.widgets-2.17.7.min.js?$sbPID"></script>
+        <script type="text/javascript" src="$sbRoot/js/lib/jquery.tablesorter.widget-columnSelector-2.17.7.js?$sbPID"></script>
+        <script type="text/javascript" src="$sbRoot/js/lib/jquery.qtip-2.2.1.min.js?$sbPID"></script>
+        <script type="text/javascript" src="$sbRoot/js/lib/pnotify.custom.min.js"></script>
+        <script type="text/javascript" src="$sbRoot/js/lib/jquery.form-3.35.js?$sbPID"></script>
+        <script type="text/javascript" src="$sbRoot/js/lib/jquery.ui.touch-punch-0.2.2.min.js?$sbPID"></script>
+        <script type="text/javascript" src="$sbRoot/js/lib/isotope.pkgd.min.js?$sbPID"></script>
+        <script type="text/javascript" src="$sbRoot/js/lib/jquery.confirm.js?$sbPID"></script>
+        <script type="text/javascript" src="$sbRoot/js/script.js?$sbPID"></script>
+
+
+        #if $sickbeard.FUZZY_DATING:
+        <script type="text/javascript" src="$sbRoot/js/moment/moment.min.js?$sbPID"></script>
+        <script type="text/javascript" src="$sbRoot/js/fuzzyMoment.js?$sbPID"></script>
+        #end if
+        <script type="text/javascript" charset="utf-8">
+        <!--
+            sbRoot = '$sbRoot'; // needed for browser.js & ajaxNotifications.js
+            //HTML for scrolltopcontrol, which is auto wrapped in DIV w/ ID="topcontrol"
+            top_image_html = '<img src="$sbRoot/images/top.gif" width="31" height="11" alt="Jump to top" />';
+            themeSpinner = <%= '\'\'' if 'dark' != sickbeard.THEME_NAME else '\'-dark\'' %>;
+            anonURL = '<%= sickbeard.ANON_REDIRECT %>'
+        //-->
+        </script>
+        <script type="text/javascript" src="$sbRoot/js/lib/jquery.scrolltopcontrol-1.1.js"></script>
+        <script type="text/javascript" src="$sbRoot/js/browser.js"></script>
+        <script type="text/javascript" src="$sbRoot/js/ajaxNotifications.js"></script>
+        <script type="text/javascript">
+        <!--
+            function initActions() {
+                \$("#SubMenu a[href*='/home/restart/']").addClass('btn restart').html('<span class="submenu-icon-restart pull-left"></span> Restart');
+                \$("#SubMenu a[href*='/home/shutdown/']").addClass('btn shutdown').html('<span class="submenu-icon-shutdown pull-left"></span> Shutdown');
+                \$("#SubMenu a[href*='/home/logout/']").addClass('btn').html('<span class="ui-icon ui-icon-power pull-left"></span> Logout');
+                \$("#SubMenu a:contains('Edit')").addClass('btn').html('<span class="ui-icon ui-icon-pencil pull-left"></span> Edit');
+                \$("#SubMenu a:contains('Remove')").addClass('btn remove').html('<span class="ui-icon ui-icon-trash pull-left"></span> Remove');
+                \$("#SubMenu a:contains('Clear History')").addClass('btn clearhistory').html('<span class="ui-icon ui-icon-trash pull-left"></span> Clear History');
+                \$("#SubMenu a:contains('Trim History')").addClass('btn trimhistory').html('<span class="ui-icon ui-icon-trash pull-left"></span> Trim History');
+                \$("#SubMenu a[href$='/errorlogs/clearerrors/']").addClass('btn').html('<span class="ui-icon ui-icon-trash pull-left"></span> Clear Errors');
+                #if sickbeard.GIT_USERNAME and sickbeard.GIT_PASSWORD:
+                \$("#SubMenu a[href$='/errorlogs/submit_errors/']").addClass('btn submiterrors').html('<span class="ui-icon ui-icon-arrowreturnthick-1-n pull-left"></span> Submit Errors');
+                #end if
+                \$("#SubMenu a:contains('Re-scan')").addClass('btn').html('<span class="ui-icon ui-icon-refresh pull-left"></span> Re-scan');
+                \$("#SubMenu a:contains('Backlog Overview')").addClass('btn').html('<span class="ui-icon ui-icon-refresh pull-left"></span> Backlog Overview');
+                \$("#SubMenu a[href$='/home/updatePLEX/']").addClass('btn').html('<span class="ui-icon ui-icon-refresh pull-left"></span> Update PLEX');
+                \$("#SubMenu a:contains('Force')").addClass('btn').html('<span class="ui-icon ui-icon-transfer-e-w pull-left"></span> Force Full Update');
+                \$("#SubMenu a:contains('Rename')").addClass('btn').html('<span class="ui-icon ui-icon-tag pull-left"></span> Preview Rename');
+                \$("#SubMenu a[href$='/config/subtitles/']").addClass('btn').html('<span class="ui-icon ui-icon-comment pull-left"></span> Search Subtitles');
+                \$("#SubMenu a[href*='/home/subtitleShow']").addClass('btn').html('<span class="ui-icon ui-icon-comment pull-left"></span> Download Subtitles');
+                \$("#SubMenu a:contains('Anime')").addClass('btn').html('<span class="submenu-icon-anime pull-left"></span> Anime');
+                \$("#SubMenu a:contains('Settings')").addClass('btn').html('<span class="ui-icon ui-icon-search pull-left"></span> Search Settings');
+                \$("#SubMenu a:contains('Provider')").addClass('btn').html('<span class="ui-icon ui-icon-search pull-left"></span> Search Providers');
+                \$("#SubMenu a:contains('Backup/Restore')").addClass('btn').html('<span class="ui-icon ui-icon-gear pull-left"></span> Backup/Restore');
+                \$("#SubMenu a:contains('General')").addClass('btn').html('<span class="ui-icon ui-icon-gear pull-left"></span> General');
+                \$("#SubMenu a:contains('Episode Status')").addClass('btn').html('<span class="ui-icon ui-icon-transferthick-e-w pull-left"></span> Episode Status Management');
+                \$("#SubMenu a:contains('Missed Subtitle')").addClass('btn').html('<span class="ui-icon ui-icon-transferthick-e-w pull-left"></span> Missed Subtitles');
+                \$("#SubMenu a[href$='/home/addShows/']").addClass('btn').html('<span class="ui-icon ui-icon-video pull-left"></span> Add Show');
+                \$("#SubMenu a:contains('Processing')").addClass('btn').html('<span class="ui-icon ui-icon-folder-open pull-left"></span> Post-Processing');
+                \$("#SubMenu a:contains('Manage Searches')").addClass('btn').html('<span class="ui-icon ui-icon-search pull-left"></span> Manage Searches');
+                \$("#SubMenu a:contains('Manage Torrents')").addClass('btn').html('<span class="submenu-icon-bittorrent pull-left"></span> Manage Torrents');
+                \$("#SubMenu a[href$='/manage/failedDownloads/']").addClass('btn').html('<span class="submenu-icon-failed-download pull-left"></span> Failed Downloads');
+                \$("#SubMenu a:contains('Notification')").addClass('btn').html('<span class="ui-icon ui-icon-note pull-left"></span> Notifications');
+                \$("#SubMenu a:contains('Update show in KODI')").addClass('btn').html('<span class="submenu-icon-kodi pull-left"></span> Update show in KODI');
+                \$("#SubMenu a[href$='/home/updateKODI/']").addClass('btn').html('<span class="submenu-icon-kodi pull-left"></span> Update KODI');
+                \$("#SubMenu a:contains('Pause')").addClass('btn').html('<span class="ui-icon ui-icon-pause pull-left"></span> Pause');
+                \$("#SubMenu a:contains('Resume')").addClass('btn').html('<span class="ui-icon ui-icon-play pull-left"></span> Resume');
+
+            }
+
+            \$(document).ready(function() {
+
+                initActions();
+
+                \$("#NAV$topmenu").addClass("active");
+
+                \$('.dropdown-toggle').dropdownHover();
+
+            });
+        //-->
+        </script>
+    <script type="text/javascript" src="$sbRoot/js/confirmations.js?$sbPID"></script>
     #end if
-    #raw
-    $('.addQTip').each(function () {
-        $(this).css({'cursor':'help', 'text-shadow':'0px 0px 0.5px #666'});
-        $(this).qtip({
-            show: {solo:true},
-            position: {viewport:$(window), my:'left center', adjust:{ y: -10, x: 2 }},
-            style: {tip:{corner:true, method:'polygon'}, classes:'qtip-rounded qtip-shadow ui-tooltip-sb'}
-        });
-    });
-    #end raw
-
-    \$.fn.generateStars = function() {
-        return this.each(function(i,e){\$(e).html(\$('<span/>').width(\$(e).text()*12));});
-    };
-
-    \$('.imdbstars').generateStars();
-
-
-
-            #if $show.is_anime:
-    \$("#animeTable").tablesorter({
-            #else:
-    \$("#showTable").tablesorter({
+    </head>
+
+    <body>
+        <nav class="navbar navbar-default navbar-fixed-top" role="navigation">
+            <div class="container-fluid">
+                <div class="navbar-header">
+                    <button type="button" class="navbar-toggle collapsed" data-toggle="collapse" data-target="#bs-example-navbar-collapse-1">
+                        <span class="sr-only">Toggle navigation</span>
+                        <span class="icon-bar"></span>
+                        <span class="icon-bar"></span>
+                        <span class="icon-bar"></span>
+                    </button>
+                    <a class="navbar-brand" href="$sbRoot/home/" title="SickRage"><img alt="SickRage" src="$sbRoot/images/sickrage.png" style="height: 50px;" class="img-responsive pull-left" /></a>
+                </div>
+
+            #if $sbLogin:
+                <div class="collapse navbar-collapse" id="bs-example-navbar-collapse-1">
+                    <ul class="nav navbar-nav navbar-right">
+                        <li id="NAVnews">
+                            <a href="$sbRoot/news/">News</a>
+                        </li>
+                        <li id="NAVnews">
+                            <a href="$sbRoot/IRC/">IRC</a>
+                        </li>
+                        <li id="NAVhome">
+                            <a href="$sbRoot/home/">Shows</a>
+                        </li>
+
+                        <li id="NAVcomingEpisodes">
+                            <a href="$sbRoot/comingEpisodes/">Coming Episodes</a>
+                        </li>
+
+                        <li id="NAVhistory">
+                            <a href="$sbRoot/history/">History</a>
+                        </li>
+
+                        <li id="NAVmanage" class="dropdown">
+                            <a href="$sbRoot/manage/" class="dropdown-toggle" data-toggle="dropdown">Manage <b class="caret"></b></a>
+                            <ul class="dropdown-menu">
+                                <li><a href="$sbRoot/manage/"><i class="menu-icon-manage"></i>&nbsp;Mass Update</a></li>
+                                <li><a href="$sbRoot/manage/backlogOverview/"><i class="menu-icon-backlog-view"></i>&nbsp;Backlog Overview</a></li>
+                                <li><a href="$sbRoot/manage/manageSearches/"><i class="menu-icon-manage-searches"></i>&nbsp;Manage Searches</a></li>
+                                <li><a href="$sbRoot/manage/episodeStatuses/"><i class="menu-icon-backlog"></i>&nbsp;Episode Status Management</a></li>
+                            #if $sickbeard.USE_PLEX and $sickbeard.PLEX_SERVER_HOST != "":
+                                <li><a href="$sbRoot/home/updatePLEX/"><i class="menu-icon-backlog-view"></i>&nbsp;Update PLEX</a></li>
+                            #end if
+                            #if $sickbeard.USE_KODI and $sickbeard.KODI_HOST != "":
+                                <li><a href="$sbRoot/home/updateKODI/"><i class="menu-icon-kodi"></i>&nbsp;Update KODI</a></li>
+                            #end if
+                            #if $sickbeard.USE_TORRENTS and $sickbeard.TORRENT_METHOD != 'blackhole' \
+                            and ($sickbeard.ENABLE_HTTPS and $sickbeard.TORRENT_HOST[:5] == 'https' \
+                            or not $sickbeard.ENABLE_HTTPS and $sickbeard.TORRENT_HOST[:5] == 'http:'):
+                                <li><a href="$sbRoot/manage/manageTorrents/"><i class="menu-icon-bittorrent"></i>&nbsp;Manage Torrents</a></li>
+                            #end if
+                            #if $sickbeard.USE_FAILED_DOWNLOADS:
+                                <li><a href="$sbRoot/manage/failedDownloads/"><i class="menu-icon-failed-download"></i>&nbsp;Failed Downloads</a></li>
+                            #end if
+                            #if $sickbeard.USE_SUBTITLES:
+                                <li><a href="$sbRoot/manage/subtitleMissed/"><i class="menu-icon-backlog"></i>&nbsp;Missed Subtitle Management</a></li>
+                            #end if
+                            </ul>
+                        </li>
+
+                        <li id="NAVerrorlogs" class="dropdown">
+                            <a href="$sbRoot/errorlogs/" class="dropdown-toggle" data-toggle="dropdown">$logPageTitle <b class="caret"></b></a>
+                            <ul class="dropdown-menu">
+                                <li><a href="$sbRoot/errorlogs/"><i class="menu-icon-viewlog-errors"></i>&nbsp;View Log (Errors)</a></li>
+                                <li><a href="$sbRoot/errorlogs/viewlog/"><i class="menu-icon-viewlog"></i>&nbsp;View Log</a></li>
+                            </ul>
+                        </li>
+
+                        <li id="NAVconfig" class="dropdown">
+                            <a href="$sbRoot/config/" class="dropdown-toggle" data-toggle="dropdown"><img src="$sbRoot/images/menu/system18.png" class="navbaricon hidden-xs" /><b class="caret hidden-xs"></b><span class="visible-xs">Config <b class="caret"></b></span></a>
+                            <ul class="dropdown-menu">
+                                <li><a href="$sbRoot/config/"><i class="menu-icon-help"></i>&nbsp;Help &amp; Info</a></li>
+                                <li><a href="$sbRoot/config/general/"><i class="menu-icon-config"></i>&nbsp;General</a></li>
+                                <li><a href="$sbRoot/config/backuprestore/"><i class="menu-icon-config"></i>&nbsp;Backup &amp; Restore</a></li>
+                                <li><a href="$sbRoot/config/search/"><i class="menu-icon-config"></i>&nbsp;Search Settings</a></li>
+                                <li><a href="$sbRoot/config/providers/"><i class="menu-icon-config"></i>&nbsp;Search Providers</a></li>
+                                <li><a href="$sbRoot/config/subtitles/"><i class="menu-icon-config"></i>&nbsp;Subtitles Settings</a></li>
+                                <li><a href="$sbRoot/config/postProcessing/"><i class="menu-icon-config"></i>&nbsp;Post Processing</a></li>
+                                <li><a href="$sbRoot/config/notifications/"><i class="menu-icon-config"></i>&nbsp;Notifications</a></li>
+                                <li><a href="$sbRoot/config/anime/"><i class="menu-icon-config"></i>&nbsp;Anime</a></li>
+                            </ul>
+                        </li>
+
+                        <li class="dropdown">
+                            <a href="#" class="dropdown-toggle" data-toggle="dropdown"><img src="$sbRoot/images/menu/system18-2.png" class="navbaricon hidden-xs" /><b class="caret hidden-xs"></b><span class="visible-xs">System <b class="caret"></b></span></a>
+                            <ul class="dropdown-menu">
+                                <li><a href="$sbRoot/home/updateCheck?pid=$sbPID"><i class="menu-icon-update"></i>&nbsp;Check For Updates</a></li>
+                                <li><a href="$sbRoot/changes"><i class="menu-icon-help"></i>&nbsp;Changelog</a></li>
+                                <li><a href="$sbRoot/home/restart/?pid=$sbPID" class="confirm restart"><i class="menu-icon-restart"></i>&nbsp;Restart</a></li>
+                                <li><a href="$sbRoot/home/shutdown/?pid=$sbPID" class="confirm shutdown"><i class="menu-icon-shutdown"></i>&nbsp;Shutdown</a></li>
+                                <li><a href="$sbRoot/logout" class="confirm logout"><i class="menu-icon-shutdown"></i>&nbsp;Logout</a></li>
+                                <li><a href="$sbRoot/home/status/"><i class="menu-icon-help"></i>&nbsp;Server Status</a></li>
+                            </ul>
+                        </li>
+                        <li id="donate"><a href="https://github.com/SiCKRAGETV/SickRage/wiki/Donations" rel="noreferrer" onclick="window.open('${sickbeard.ANON_REDIRECT}' + this.href); return false;"><img src="$sbRoot/images/donate.jpg" alt="[donate]" class="navbaricon hidden-xs" /></a></li>
+                    </ul>
             #end if
-        widgets: ['saveSort', 'stickyHeaders', 'columnSelector'],
-        widgetOptions : {
-            columnSelector_saveColumns: true,
-            columnSelector_layout : '<br/><label><input type="checkbox">{name}</label>',
-            columnSelector_mediaquery: false,
-            columnSelector_cssChecked : 'checked'
-            },
-        });
-
-
-
-    \$('#popover')
-        .popover({
-          placement: 'bottom',
-          html: true, // required if content has HTML
-          content: '<div id="popover-target"></div>'
-        })
-        // bootstrap popover event triggered when the popover opens
-        .on('shown.bs.popover', function () {
-                #if $show.is_anime:
-            \$.tablesorter.columnSelector.attachTo( \$('#animeTable'), '#popover-target');
-                #else:
-            \$.tablesorter.columnSelector.attachTo( \$('#showTable'), '#popover-target');
-                #end if
-        });
-});
-//-->
-</script>
-
-    <div class="pull-left form-inline">
-        Change Show:
-        <div class="navShow"><img id="prevShow" src="$sbRoot/images/prev.png" alt="&lt;&lt;" title="Prev Show" /></div>
-            <select id="pickShow" class="form-control form-control-inline input-sm">
-            #for $curShowList in $sortedShowLists:
-                #set $curShowType = $curShowList[0]
-                #set $curShowList = $curShowList[1]
-
-                #if len($sortedShowLists) > 1:
-                    <optgroup label="$curShowType">
-                #end if
-                    #for $curShow in $curShowList:
-                    <option value="$curShow.indexerid" #if $curShow == $show then "selected=\"selected\"" else ""#>$curShow.name</option>
-                    #end for
-                #if len($sortedShowLists) > 1:
-                    </optgroup>
-                #end if
-            #end for
-            </select>
-        <div class="navShow"><img id="nextShow" src="$sbRoot/images/next.png" alt="&gt;&gt;" title="Next Show" /></div>
-    </div>
-
-    <div class="clearfix"></div>
-
-    <div id="showtitle" data-showname="$show.name">
-        <h1 class="title" id="scene_exception_$show.indexerid">$show.name</h1>
-    </div>
-
-
-        #if $seasonResults:
-        ##There is a special/season_0?##
-        #if int($seasonResults[-1]["season"]) == 0:
-            #set $season_special = 1
-        #else:
-            #set $season_special = 0
-        #end if
-
-        #if not $sickbeard.DISPLAY_SHOW_SPECIALS and $season_special:
-            #set lastSeason = $seasonResults.pop(-1); del lastSeason
-        #end if
-
-        <span class="h2footer displayspecials pull-right">
-            #if $season_special:
-            Display Specials:
-                #if sickbeard.DISPLAY_SHOW_SPECIALS:
-                    <a class="inner" href="$sbRoot/toggleDisplayShowSpecials/?show=$show.indexerid">Hide</a>
-                #else:
-                    <a class="inner" href="$sbRoot/toggleDisplayShowSpecials/?show=$show.indexerid">Show</a>
-                #end if
+                </div><!-- /.navbar-collapse -->
+            </div><!-- /.container-fluid -->
+        </nav>
+
+        #if $varExists('submenu'):
+        <div id="SubMenu">
+        <span>
+        #set $first = True
+        #for $menuItem in $submenu:
+            #if 'requires' not in $menuItem or $menuItem.requires():
+                  #if type($menuItem.path) == dict:
+                      #if $first then "" else "</span><span>"#<b>$menuItem.title</b>
+                      #set $first = False
+                      #set $inner_first = True
+                      #for $cur_link in $menuItem.path:
+                          #if $inner_first then "" else "&middot; "#<a class="inner" href="$sbRoot/$menuItem.path[$cur_link]">$cur_link</a>
+                          #set $inner_first = False
+                      #end for
+                  #else
+                      #if $first then "" else ""#<a href="$sbRoot/$menuItem.path" #if 'confirm' in $menuItem then "class=\"confirm\"" else "" #>$menuItem.title</a>
+                      #set $first = False
+                  #end if
             #end if
+        #end for
         </span>
-
-        <div class="h2footer pull-right">
-            <span>
-            #if (len($seasonResults) > 14):
-                <select id="seasonJump" class="form-control input-sm" style="position: relative; top: -4px;">
-                    <option value="jump">Jump to Season</option>
-                #for $seasonNum in $seasonResults:
-                    <option value="#season-$seasonNum["season"]">#if int($seasonNum["season"]) == 0 then "Specials" else "Season " + str($seasonNum["season"])#</option>
-                #end for
-                </select>
-            #else:
-                Season:
-                #for $seasonNum in $seasonResults:
-                    #if int($seasonNum["season"]) == 0:
-                        <a href="#season-$seasonNum["season"]">Specials</a>
-                    #else:
-                        <a href="#season-$seasonNum["season"]">${str($seasonNum["season"])}</a>
-                    #end if
-                    #if $seasonNum != $seasonResults[-1]:
-                        <span class="separator">|</span>
-                    #end if
-                #end for
-            #end if
-            </span>
-
-        #end if
         </div>
-
-    <div class="clearfix"></div>
-
-#if $show_message:
-    <div class="alert alert-info">
-        $show_message
-    </div>
-#end if
-
-    <div id="container">
-        <div id="posterCol">
-            <a href="$sbRoot/showPoster/?show=$show.indexerid&amp;which=poster" rel="dialog" title="View Poster for $show.name"><img src="$sbRoot/showPoster/?show=$show.indexerid&amp;which=poster_thumb" class="tvshowImg" alt=""/></a>
+        #end if
+
+          #if $sickbeard.BRANCH and $sickbeard.BRANCH != 'master' and not $sickbeard.DEVELOPER and $sbLogin
+        <div class="alert alert-danger upgrade-notification" role="alert">
+            <span>You're using the $sickbeard.BRANCH branch. Please use 'master' unless specifically asked</span>
         </div>
-
-        <div id="showCol">
-
-            <div id="showinfo">
-#if 'rating' in $show.imdb_info:
-    #set $rating_tip = str($show.imdb_info['rating']) + " / 10" + " Stars" + "<br />" + str($show.imdb_info['votes']) + " Votes"
-                <span class="imdbstars" qtip-content="$rating_tip">$show.imdb_info['rating']</span>
-#end if
-
-#set $_show = $show
-#if not $show.imdbid
-                <span>($show.startyear) - $show.runtime minutes - </span>
-#else
-    #if 'country_codes' in $show.imdb_info:
-        #for $country in $show.imdb_info['country_codes'].split('|')
-                <img src="$sbRoot/images/blank.png" class="country-flag flag-${$country}" width="16" height="11" style="margin-left: 3px; vertical-align:middle;" />
-        #end for
-    #end if
-    #if 'year' in $show.imdb_info:
-                <span>($show.imdb_info['year']) - $show.imdb_info['runtimes'] minutes - </span>
-    #end if
-                <a href="<%= anon_url('http://www.imdb.com/title/', _show.imdbid) %>" rel="noreferrer" onclick="window.open(this.href, '_blank'); return false;" title="http://www.imdb.com/title/$show.imdbid"><img alt="[imdb]" height="16" width="16" src="$sbRoot/images/imdb.png" style="margin-top: -1px; vertical-align:middle;"/></a>
-#end if
-                <a href="<%= anon_url(sickbeard.indexerApi(_show.indexer).config['show_url'], _show.indexerid) %>" onclick="window.open(this.href, '_blank'); return false;" title="$sickbeard.indexerApi($show.indexer).config["show_url"]$show.indexerid"><img alt="$sickbeard.indexerApi($show.indexer).name" height="16" width="16" src="$sbRoot/images/$sickbeard.indexerApi($show.indexer).config["icon"] "style="margin-top: -1px; vertical-align:middle;"/></a>
-#if $xem_numbering or $xem_absolute_numbering:
-                <a href="<%= anon_url('http://thexem.de/search?q=', _show.name) %>" rel="noreferrer" onclick="window.open(this.href, '_blank'); return false;" title="http://thexem.de/search?q-$show.name"><img alt="[xem]" height="16" width="16" src="$sbRoot/images/xem.png" style="margin-top: -1px; vertical-align:middle;"/></a>
-#end if
-            </div>
-
-            <div id="tags">
-                <ul class="tags">
-                    #if not $show.imdbid
-                    #if $show.genre:
-                    #for $genre in $show.genre[1:-1].split('|')
-                        <a href="<%= anon_url('http://trakt.tv/shows/popular/?genres=', genre.lower()) %>" target="_blank" title="View other popular $genre shows on trakt.tv."><li>$genre</li></a>
-                    #end for
-                    #end if
-                    #end if
-                    #if 'year' in $show.imdb_info:
-                    #for $imdbgenre in $show.imdb_info['genres'].replace('Sci-Fi','Science-Fiction').split('|')
-                        <a href="<%= anon_url('http://trakt.tv/shows/popular/?genres=', imdbgenre.lower()) %>" target="_blank" title="View other popular $imdbgenre shows on trakt.tv."><li>$imdbgenre</li></a>
-                    #end for
-                    #end if
-                </ul>
-            </div>
-
-            <div id="summary">
-                <table class="summaryTable pull-left">
-                #set $anyQualities, $bestQualities = $Quality.splitQuality(int($show.quality))
-                    <tr><td class="showLegend">Quality: </td><td>
-                #if $show.quality in $qualityPresets:
-                    <span class="quality $qualityPresetStrings[$show.quality]">$qualityPresetStrings[$show.quality]</span>
-                #else:
-                #if $anyQualities:
-                    <i>Initial:</i> <%=", ".join([Quality.qualityStrings[x] for x in sorted(anyQualities)])%> #if $bestQualities then " </br> " else ""#
-                #end if
-                #if $bestQualities:
-                    <i>Replace with:</i> <%=", ".join([Quality.qualityStrings[x] for x in sorted(bestQualities)])%>
-                #end if
-                #end if
-
-                #if $show.network and $show.airs:
-                    <tr><td class="showLegend">Originally Airs: </td><td>$show.airs #if not $network_timezones.test_timeformat($show.airs) then " <font color='#FF0000'><b>(invalid Timeformat)</b></font> " else ""# on $show.network</td></tr>
-                #else if $show.network:
-                    <tr><td class="showLegend">Originally Airs: </td><td>$show.network</td></tr>
-                #else if $show.airs:
-                    <tr><td class="showLegend">Originally Airs: </td><td>>$show.airs #if not $network_timezones.test_timeformat($show.airs) then " <font color='#FF0000'><b>(invalid Timeformat)</b></font> " else ""#</td></tr>
-                #end if
-                    <tr><td class="showLegend">Show Status: </td><td>$show.status</td></tr>
-                    <tr><td class="showLegend">Default EP Status: </td><td>$statusStrings[$show.default_ep_status]</td></tr>
-                #if $showLoc[1]:
-                    <tr><td class="showLegend">Location: </td><td>$showLoc[0]</td></tr>
-                #else:
-                    <tr><td class="showLegend"><span style="color: red;">Location: </span></td><td><span style="color: red;">$showLoc[0]</span> (dir is missing)</td></tr>
-                #end if
-                    <tr><td class="showLegend">Scene Name:</td><td>#if $show.exceptions then $exceptions_string else $show.name#</td></tr>
-
-                #if $show.rls_require_words:
-                    <tr><td class="showLegend">Required Words: </td><td>#echo $show.rls_require_words#</td></tr>
-                #end if
-                #if $show.rls_ignore_words:
-                    <tr><td class="showLegend">Ignored Words: </td><td>#echo $show.rls_ignore_words#</td></tr>
-                #end if
-                #if $bwl and $bwl.whitelist:
-                    <tr>
-                        <td class="showLegend">Wanted Group#if len($bwl.whitelist)>1 then "s" else ""#:</td>
-                        <td>#echo ', '.join($bwl.whitelist)#</td>
-                    </tr>
-                #end if
-                #if $bwl and $bwl.blacklist:
-                    <tr>
-                        <td class="showLegend">Unwanted Group#if len($bwl.blacklist)>1 then "s" else ""#:</td>
-                        <td>#echo ', '.join($bwl.blacklist)#</td>
-                    </tr>
-                #end if
-
-                <tr><td class="showLegend">Size:</td><td>$sickbeard.helpers.pretty_filesize(sickbeard.helpers.get_size($showLoc[0]))</td></tr>
-
-                </table>
-
-                <table style="width:180px; float: right; vertical-align: middle; height: 100%;">
-                    #set $info_flag = $subtitles.fromietf($show.lang).opensubtitles if $show.lang else ''
-                    <tr><td class="showLegend">Info Language:</td><td><img src="$sbRoot/images/subtitles/flags/${info_flag}.png" width="16" height="11" alt="$show.lang" title="$show.lang" onError="this.onerror=null;this.src='$sbRoot/images/flags/unknown.png';"/></td></tr>
-                    #if $sickbeard.USE_SUBTITLES
-                    <tr><td class="showLegend">Subtitles: </td><td><img src="$sbRoot/images/#if $show.subtitles then "yes16.png\" alt=\"Y" else "no16.png\" alt=\"N"#" width="16" height="16" /></td></tr>
-                    #end if
-                    <tr><td class="showLegend">Flat Folders: </td><td><img src="$sbRoot/images/#if $show.flatten_folders == 1 or $sickbeard.NAMING_FORCE_FOLDERS then "yes16.png\" alt=\"Y" else "no16.png\" alt=\"N"#" width="16" height="16" /></td></tr>
-                    <tr><td class="showLegend">Paused: </td><td><img src="$sbRoot/images/#if int($show.paused) == 1 then "yes16.png\" alt=\"Y" else "no16.png\" alt=\"N"#" width="16" height="16" /></td></tr>
-                    <tr><td class="showLegend">Air-by-Date: </td><td><img src="$sbRoot/images/#if int($show.air_by_date) == 1 then "yes16.png\" alt=\"Y" else "no16.png\" alt=\"N"#" width="16" height="16" /></td></tr>
-                    <tr><td class="showLegend">Sports: </td><td><img src="$sbRoot/images/#if int($show.is_sports) == 1 then "yes16.png\" alt=\"Y" else "no16.png\" alt=\"N"#" width="16" height="16" /></td></tr>
-                    <tr><td class="showLegend">Anime: </td><td><img src="$sbRoot/images/#if int($show.is_anime) == 1 then "yes16.png\" alt=\"Y" else "no16.png\" alt=\"N"#" width="16" height="16" /></td></tr>
-                    <tr><td class="showLegend">DVD Order: </td><td><img src="$sbRoot/images/#if int($show.dvdorder) == 1 then "yes16.png\" alt=\"Y" else "no16.png\" alt=\"N"#" width="16" height="16" /></td></tr>
-                    <tr><td class="showLegend">Scene Numbering: </td><td><img src="$sbRoot/images/#if int($show.scene) == 1 then "yes16.png\" alt=\"Y" else "no16.png\" alt=\"N"#" width="16" height="16" /></td></tr>
-                    #if $anyQualities + $bestQualities
-                    <tr><td class="showLegend">Archive First Match: </td><td><img src="$sbRoot/images/#if int($show.archive_firstmatch) == 1 then "yes16.png\" alt=\"Y" else "no16.png\" alt=\"N"#" width="16" height="16" /></td></tr>
-                    #end if
-                </table>
-            </div>
+        #end if
+
+        #if $sickbeard.NEWEST_VERSION_STRING and $sbLogin
+        <div class="alert alert-success upgrade-notification" role="alert">
+            <span>$sickbeard.NEWEST_VERSION_STRING</span>
         </div>
-    </div>
-
-    <div class="clearfix"></div>
-
-    <div class="pull-left" >
-        Change selected episodes to:</br>
-        <select id="statusSelect" class="form-control form-control-inline input-sm">
-            #for $curStatus in [$WANTED, $SKIPPED, $ARCHIVED, $IGNORED, $FAILED] + sorted($Quality.DOWNLOADED):
-            #if $curStatus == $DOWNLOADED:
-            #continue
-            #end if
-            <option value="$curStatus">$statusStrings[$curStatus]</option>
-            #end for
-        </select>
-        <input type="hidden" id="showID" value="$show.indexerid" />
-        <input type="hidden" id="indexer" value="$show.indexer" />
-        <input class="btn btn-inline" type="button" id="changeStatus" value="Go" />
-    </div>
-
-    </br>
-
-    <div class="pull-right clearfix" id="checkboxControls">
-        <div style="padding-bottom: 5px;">
-            <label for="wanted"><span class="wanted"><input type="checkbox" id="wanted" checked="checked" /> Wanted: <b>$epCounts[$Overview.WANTED]</b></span></label>
-            <label for="qual"><span class="qual"><input type="checkbox" id="qual" checked="checked" /> Low Quality: <b>$epCounts[$Overview.QUAL]</b></span></label>
-            <label for="good"><span class="good"><input type="checkbox" id="good" checked="checked" /> Downloaded: <b>$epCounts[$Overview.GOOD]</b></span></label>
-            <label for="skipped"><span class="skipped"><input type="checkbox" id="skipped" checked="checked" /> Skipped: <b>$epCounts[$Overview.SKIPPED]</b></span></label>
-            <label for="snatched"><span class="snatched"><input type="checkbox" id="snatched" checked="checked" /> Snatched: <b>$epCounts[$Overview.SNATCHED]</b></span></label>
-        </div>
-
-        <button id="popover" type="button" class="btn btn-xs">Select Columns</button>
-        <div class="pull-right" >
-            <button class="btn btn-xs seriesCheck">Select Filtered Episodes</button>
-            <button class="btn btn-xs clearAll">Clear All</button>
-        </div>
-    </div>
-<br />
-<br />
-<br />
-
-<table #if not $show.is_anime then "id=\"showTable\"" else "id=\"animeTable\""# class="displayShowTable display_show" cellspacing="0" border="0" cellpadding="0">
-#set $curSeason = -1
-#set $odd = 0
-    #for $epResult in $sqlResults:
-        #set $epStr = str($epResult["season"]) + "x" + str($epResult["episode"])
-        #if not $epStr in $epCats:
-            #continue
-        #end if
-        #if not $sickbeard.DISPLAY_SHOW_SPECIALS and int($epResult["season"]) == 0:
-            #continue
-        #end if
-        #set $scene = False
-        #set $scene_anime = False
-        #if not $show.air_by_date and not $show.is_sports and not $show.is_anime and $show.is_scene:
-            #set $scene = True
-        #elif not $show.air_by_date and not $show.is_sports and $show.is_anime and $show.is_scene:
-            #set $scene_anime = True
-        #end if
-        #set ($dfltSeas, $dfltEpis, $dfltAbsolute) = (0, 0, 0)
-        #if (epResult["season"], epResult["episode"]) in $xem_numbering:
-            #set ($dfltSeas, $dfltEpis) = $xem_numbering[(epResult["season"], epResult["episode"])]
-        #end if
-        #if epResult["absolute_number"] in $xem_absolute_numbering:
-            #set $dfltAbsolute = $xem_absolute_numbering[epResult["absolute_number"]]
-        #end if
-
-        #if epResult["absolute_number"] in $scene_absolute_numbering:
-            #set $scAbsolute = $scene_absolute_numbering[epResult["absolute_number"]]
-            #set $dfltAbsNumbering = False
-        #else
-            #set $scAbsolute = $dfltAbsolute
-            #set $dfltAbsNumbering = True
-        #end if
-
-        #if (epResult["season"], epResult["episode"]) in $scene_numbering:
-            #set ($scSeas, $scEpis) = $scene_numbering[(epResult["season"], epResult["episode"])]
-            #set $dfltEpNumbering = False
-        #else
-            #set ($scSeas, $scEpis) = ($dfltSeas, $dfltEpis)
-            #set $dfltEpNumbering = True
-        #end if
-
-        #set $epLoc = $epResult["location"]
-
-        #if int($epResult["season"]) != $curSeason:
-            #if $curSeason == -1:
-    <thead>
-        <tr class="seasoncols" style="display:none;">
-                <th data-sorter="false" data-priority="critical" class="col-checkbox"><input type="checkbox" class="seasonCheck"/></th>
-                <th data-sorter="false" class="col-metadata">NFO</th>
-                <th data-sorter="false" class="col-metadata">TBN</th>
-                <th data-sorter="false" class="col-ep">Episode</th>
-                <th data-sorter="false" #if not $show.is_anime then "class=\"col-ep columnSelector-false\"" else "class=\"col-ep\""#>Absolute</th>
-                <th data-sorter="false" #if not $scene then "class=\"col-ep columnSelector-false\"" else "class=\"col-ep\""#>Scene</th>
-                <th data-sorter="false" #if not $scene_anime then "class=\"col-ep columnSelector-false\"" else "class=\"col-ep\""#>Scene Absolute</th>
-                <th data-sorter="false" class="col-name">Name</th>
-                <th data-sorter="false" class="col-name columnSelector-false">File Name</th>
-                <th data-sorter="false" class="col-ep columnSelector-false">Size</th>
-                <th data-sorter="false" class="col-airdate">Airdate</th>
-                <th data-sorter="false" #if not $sickbeard.DOWNLOAD_URL then "class=\"col-ep columnSelector-false\"" else "class=\"col-ep\""#>Download</th>
-                <th data-sorter="false" #if not $sickbeard.USE_SUBTITLES then "class=\"col-ep columnSelector-false\"" else "class=\"col-ep\""#>Subtitles</th>
-                <th data-sorter="false" class="col-status">Status</th>
-                <th data-sorter="false" class="col-search">Search</th>
-        </tr>
-    </thead>
-    <tbody class="tablesorter-no-sort">
-<<<<<<< HEAD
-        <tr style="height: 60px;">
-            <th class="row-seasonheader displayShowTable" colspan="13" style="vertical-align: bottom; width: auto;">
-                <h3 style="display: inline;"><a name="season-$epResult["season"]"></a>#if int($epResult["season"]) == 0 then "Specials" else "Season " + str($epResult["season"])#</h3>
-                #if $sickbeard.DISPLAY_ALL_SEASONS == False:
-                    <button id="showseason-$epResult['season']" type="button" class="btn btn-xs pull-right" data-toggle="collapse" data-target="#collapseSeason-$epResult['season']">Show Episodes</button>
-                    <script type="text/javascript">
-                    <!--
-                        \$(function() {
-                            \$('#collapseSeason-$epResult['season']').on('hide.bs.collapse', function () {
-                                \$('#showseason-$epResult['season']').text('Show Episodes');
-                            })
-                            \$('#collapseSeason-$epResult['season']').on('show.bs.collapse', function () {
-                                \$('#showseason-$epResult['season']').text('Hide Episodes');
-                            })
-                        });
-                    //-->
-                    </script>
-                #end if
-=======
-        <tr>
-            <th class="row-seasonheader displayShowTable" colspan="13" style="width: auto;">
-                <h3><a name="season-$epResult["season"]"></a>#if int($epResult["season"]) == 0 then "Specials" else "Season " + str($epResult["season"])#</h3>
->>>>>>> 08ea0ec0
-            </th>
-        </tr>
-    </tbody>
-    <tbody class="tablesorter-no-sort">
-        <tr id="season-$epResult["season"]-cols" class="seasoncols">
-            <th class="col-checkbox"><input type="checkbox" class="seasonCheck" id="$epResult["season"]" /></th>
-            <th class="col-metadata">NFO</th>
-            <th class="col-metadata">TBN</th>
-            <th class="col-ep">Episode</th>
-            <th class="col-ep">Absolute</th>
-            <th class="col-ep">Scene</th>
-            <th class="col-ep">Scene Absolute</th>
-            <th class="col-name">Name</th>
-            <th class="col-name">File Name</th>
-            <th class="col-ep">Size</th>
-            <th class="col-airdate">Airdate</th>
-            <th class="col-ep">Download</th>
-            <th class="col-ep">Subtitles</th>
-            <th class="col-status">Status</th>
-            <th class="col-search">Search</th>
-        </tr>
-            #else:
-    </tbody>
-    <tbody class="tablesorter-no-sort">
-<<<<<<< HEAD
-        <tr style="height: 60px;">
-            <th class="row-seasonheader displayShowTable" colspan="13" style="vertical-align: bottom; width: auto;">
-                <h3 style="display: inline;"><a name="season-$epResult["season"]"></a>#if int($epResult["season"]) == 0 then "Specials" else "Season " + str($epResult["season"])#</h3>
-                #if $sickbeard.DISPLAY_ALL_SEASONS == False:
-                    <button id="showseason-$epResult['season']" type="button" class="btn btn-xs pull-right" data-toggle="collapse" data-target="#collapseSeason-$epResult['season']">Show Episodes</button>
-=======
-        <tr>
-                <th class="row-seasonheader displayShowTable" colspan="13" style="width: auto;">
-                    <div class="pull-left"> <h3><a name="season-$epResult["season"]"></a>#if int($epResult["season"]) == 0 then "Specials" else "Season " + str($epResult["season"])#</h3></div>
-                #if $sickbeard.DISPLAY_ALL_SEASONS == False and $seasonCount >= 1:
-                    <div class="pull-right">
-                        <button id="showseason-$epResult['season']" type="button" class="btn btn-xs pull-right" data-toggle="collapse" data-target="#collapseSeason-$epResult['season']"><span class="sgicon-arrowdown"></span> Show Episodes</button>
->>>>>>> 08ea0ec0
-                    <script type="text/javascript">
-                    <!--
-                        \$(function() {
-                            \$('#collapseSeason-$epResult['season']').on('hide.bs.collapse', function () {
-                                \$('#showseason-$epResult['season']').text('Show Episodes');
-                            })
-                            \$('#collapseSeason-$epResult['season']').on('show.bs.collapse', function () {
-                                \$('#showseason-$epResult['season']').text('Hide Episodes');
-                            })
-                        });
-                    //-->
-                    </script>
-<<<<<<< HEAD
-=======
-                    </div>
->>>>>>> 08ea0ec0
-                #end if
-            </th>
-        </tr>
-    </tbody>
-    <tbody class="tablesorter-no-sort">
-        <tr id="season-$epResult["season"]-cols" class="seasoncols">
-            <th class="col-checkbox"><input type="checkbox" class="seasonCheck" id="$epResult["season"]" /></th>
-            <th class="col-metadata">NFO</th>
-            <th class="col-metadata">TBN</th>
-            <th class="col-ep">Episode</th>
-            <th class="col-ep">Absolute</th>
-            <th class="col-ep">Scene</th>
-            <th class="col-ep">Scene Absolute</th>
-            <th class="col-name">Name</th>
-            <th class="col-name">File Name</th>
-            <th class="col-ep">Size</th>
-            <th class="col-airdate">Airdate</th>
-            <th class="col-ep">Download</th>
-            <th class="col-ep">Subtitles</th>
-            <th class="col-status">Status</th>
-            <th class="col-search">Search</th>
-        </tr>
-            #end if
-    </tbody>
-                #if $sickbeard.DISPLAY_ALL_SEASONS == False:
-    <tbody class="collapse#if $curSeason == -1 then ' in' else ''#" id="collapseSeason-$epResult['season']">
-                #else
-    <tbody>
-                #end if
-            #set $curSeason = int($epResult["season"])
-        #end if
-        #set $epLoc = $epResult["location"]
-        <tr class="$Overview.overviewStrings[$epCats[$epStr]] season-$curSeason seasonstyle">
-            <td class="col-checkbox">
-                #if int($epResult["status"]) != $UNAIRED
-                    <input type="checkbox" class="epCheck" id="<%=str(epResult["season"])+'x'+str(epResult["episode"])%>" name="<%=str(epResult["season"]) +"x"+str(epResult["episode"]) %>" />
-                #end if
-            </td>
-            <td align="center"><img src="$sbRoot/images/#if $epResult["hasnfo"] == 1 then "nfo.gif\" alt=\"Y" else "nfo-no.gif\" alt=\"N"#" width="23" height="11" /></td>
-            <td align="center"><img src="$sbRoot/images/#if $epResult["hastbn"] == 1 then "tbn.gif\" alt=\"Y" else "tbn-no.gif\" alt=\"N"#" width="23" height="11" /></td>
-            <td align="center">
-                #if $epLoc and $show._location and $epLoc.lower().startswith($show._location.lower()):
-                    #set $epLoc = $epLoc[len($show._location)+1:]
-                #elif $epLoc and (not $epLoc.lower().startswith($show._location.lower()) or not $show._location):
-                    #set $epLoc = $epLoc
-                #end if
-
-                #if $epLoc != "" and $epLoc != None:
-                    <span title="$epLoc" class="addQTip">$epResult["episode"]</span>
-                #else
-                    $epResult["episode"]
-                #end if
-            </td>
-            <td align="center">$epResult["absolute_number"]</td>
-            <td align="center">
-                <input type="text" placeholder="<%=str(dfltSeas) + 'x' + str(dfltEpis)%>" size="6" maxlength="8"
-                    class="sceneSeasonXEpisode form-control input-scene" data-for-season="$epResult["season"]" data-for-episode="$epResult["episode"]"
-                    id="sceneSeasonXEpisode_$show.indexerid<%="_"+str(epResult["season"])+"_"+str(epResult["episode"])%>"
-                    title="Change the value here if scene numbering differs from the indexer episode numbering"
-                    #if $dfltEpNumbering:
-                        value=""
-                    #else
-                        value="<%=str(scSeas) + 'x' + str(scEpis)%>"
-                    #end if
-                        style="padding: 0; text-align: center; max-width: 60px;" />
-            </td>
-            <td align="center">
-                <input type="text" placeholder="<%=str(dfltAbsolute)%>" size="6" maxlength="8"
-                    class="sceneAbsolute form-control input-scene" data-for-absolute="$epResult["absolute_number"]"
-                    id="sceneAbsolute_$show.indexerid<%="_"+str(epResult["absolute_number"])%>"
-                    title="Change the value here if scene absolute numbering differs from the indexer absolute numbering"
-                    #if $dfltAbsNumbering:
-                        value=""
-                    #else
-                        value="<%=str(scAbsolute)%>"
-                    #end if
-                        style="padding: 0; text-align: center; max-width: 60px;" />
-            </td>
-            <td class="col-name">
-            #if $epResult["description"] != "" and $epResult["description"] != None:
-                <img src="$sbRoot/images/info32.png" width="16" height="16" class="plotInfo" alt="" id="plot_info_$show.indexerid<%="_" + str(epResult["season"]) + "_" + str(epResult["episode"])%>" />
-            #else:
-                <img src="$sbRoot/images/info32.png" width="16" height="16" class="plotInfoNone" alt="" />
-            #end if
-            $epResult["name"]
-            </td>
-            <td class="col-name]">
-                #if $epResult['location']
-                    #set $filename = $epResult['location']
-                    #for $rootDir in $sickbeard.ROOT_DIRS.split('|')
-                        #if not $rootDir.startswith('/')
-                            #set $filename = $filename.replace('\\','\\\\')
-                        #end if
-                        #set $filename = ntpath.basename($filename)
-                    #end for
-                    $filename
-                #end if
-            </td>
-            <td class="col-ep">
-                #if $epResult["file_size"]:
-                    #set $file_size = $sickbeard.helpers.pretty_filesize($epResult["file_size"])
-                    $file_size
-                #end if
-            </td>
-            <td class="col-airdate">
-                <span class="${fuzzydate}">#if int($epResult['airdate']) == 1 then 'never' else $sbdatetime.sbdatetime.sbfdate($sbdatetime.sbdatetime.convert_to_setting($network_timezones.parse_date_time($epResult['airdate'],$show.airs,$show.network)))#</span>
-            </td>
-            <td>
-                #if $sickbeard.DOWNLOAD_URL and $epResult['location']
-                    #if $epResult['location']
-                        #set $filename = $epResult['location']
-                        #for $rootDir in $sickbeard.ROOT_DIRS.split('|')
-                            #if $rootDir.startswith('/')
-                                #set $filename = $filename.replace($rootDir, "")
-                            #end if
-                        #end for
-                        #set $filename = $sickbeard.DOWNLOAD_URL + $urllib.quote($filename.encode('utf8'))
-                <center><a href="$filename">Download</a></center>
-                    #end if
-                #end if
-            </td>
-            <td class="col-subtitles" align="center">
-            #for $sub_lang in [$subtitles.fromietf(x) for x in $epResult["subtitles"].split(',') if $epResult["subtitles"]]:
-                #set $flag = $sub_lang.opensubtitles
-                <img src="$sbRoot/images/subtitles/flags/${flag}.png" width="16" height="11" alt="${sub_lang.name}" onError="this.onerror=null;this.src='$sbRoot/images/flags/unknown.png';" />
-            #end for
-            </td>
-            #set $curStatus, $curQuality = $Quality.splitCompositeStatus(int($epResult["status"]))
-                #if $curQuality != Quality.NONE:
-                    <td class="col-status">$statusStrings[$curStatus] <span class="quality $Quality.qualityStrings[$curQuality].replace("720p","HD720p").replace("1080p","HD1080p").replace("HDTV", "HD720p")">$Quality.qualityStrings[$curQuality]</span></td>
-                #else:
-                    <td class="col-status">$statusStrings[$curStatus]</td>
-                #end if
-            <td class="col-search">
-                #if int($epResult["season"]) != 0:
-                    #if ( int($epResult["status"]) in $Quality.SNATCHED or int($epResult["status"]) in $Quality.DOWNLOADED ) and $sickbeard.USE_FAILED_DOWNLOADS:
-                        <a class="epRetry" id="#echo $str($show.indexerid)+'x'+$str(epResult["season"])+'x'+$str(epResult["episode"])#" name="#echo $str($show.indexerid)+'x'+$str(epResult["season"])+'x'+$str(epResult["episode"])#" href="retryEpisode?show=$show.indexerid&amp;season=$epResult["season"]&amp;episode=$epResult["episode"]"><img src="$sbRoot/images/search16.png" height="16" alt="retry" title="Retry Download" /></a>
-                    #else:
-                        <a class="epSearch" id="#echo $str($show.indexerid)+'x'+$str(epResult["season"])+'x'+$str(epResult["episode"])#" name="#echo $str($show.indexerid)+'x'+$str(epResult["season"])+'x'+$str(epResult["episode"])#" href="searchEpisode?show=$show.indexerid&amp;season=$epResult["season"]&amp;episode=$epResult["episode"]"><img src="$sbRoot/images/search16.png" width="16" height="16" alt="search" title="Manual Search" /></a>
-                    #end if
-                #end if
-                #if $sickbeard.USE_SUBTITLES and $show.subtitles and $epResult["location"] and frozenset($subtitles.wantedLanguages()).difference($epResult["subtitles"].split(',')):
-                    <a class="epSubtitlesSearch" href="searchEpisodeSubtitles?show=$show.indexerid&amp;season=$epResult["season"]&amp;episode=$epResult["episode"]"><img src="$sbRoot/images/closed_captioning.png" height="16" alt="search subtitles" title="Search Subtitles" /></a>
-                #end if
-            </td>
-        </tr>
-    #end for
-    </tbody>
-</table>
-
-<!--Begin - Bootstrap Modal-->
-
-<div id="manualSearchModalFailed" class="modal fade">
-    <div class="modal-dialog">
-        <div class="modal-content">
-            <div class="modal-header">
-                <button type="button" class="close" data-dismiss="modal" aria-hidden="true">&times;</button>
-                <h4 class="modal-title">Manual Search</h4>
-            </div>
-            <div class="modal-body">
-                <p>Do you want to mark this episode as failed?</p>
-                <p class="text-warning"><small>The episode release name will be added to the failed history, preventing it to be downloaded again.</small></p>
-            </div>
-            <div class="modal-footer">
-                <button type="button" class="btn btn-danger" data-dismiss="modal">No</button>
-                <button type="button" class="btn btn-success" data-dismiss="modal">Yes</button>
-            </div>
-        </div>
-    </div>
-</div>
-
-<div id="manualSearchModalQuality" class="modal fade">
-    <div class="modal-dialog">
-        <div class="modal-content">
-            <div class="modal-header">
-                <button type="button" class="close" data-dismiss="modal" aria-hidden="true">&times;</button>
-                <h4 class="modal-title">Manual Search</h4>
-            </div>
-            <div class="modal-body">
-                <p>Do you want to include the current episode quality in the search?</p>
-                <p class="text-warning"><small>Choosing No will ignore any releases with the same episode quality as the one currently downloaded/snatched.</small></p>
-            </div>
-            <div class="modal-footer">
-                <button type="button" class="btn btn-danger" data-dismiss="modal">No</button>
-                <button type="button" class="btn btn-success" data-dismiss="modal">Yes</button>
-            </div>
-        </div>
-    </div>
-</div>
-
-<!--End - Bootstrap Modal-->
-
-#include $os.path.join($sickbeard.PROG_DIR,"gui/slick/interfaces/default/inc_bottom.tmpl")+        #end if
+
+<div id="contentWrapper">
+    <div id="content">