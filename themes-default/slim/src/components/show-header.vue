--- conflicted
+++ resolved
@@ -243,25 +243,15 @@
                         </div>
                         <div class="pull-lg-right top-5">
 
-<<<<<<< HEAD
                             <select id="statusSelect" v-model="selectedStatus" class="form-control form-control-inline input-sm-custom input-sm-smallfont">
-                                <option>Change status to:</option>
-=======
-                            <select id="statusSelect" class="form-control form-control-inline input-sm-custom input-sm-smallfont">
                                 <option :value="null">Change status to:</option>
->>>>>>> c1675ffe
                                 <option v-for="status in changeStatusOptions" :key="status.key" :value="status.value">
                                     {{ status.name }}
                                 </option>
                             </select>
 
-<<<<<<< HEAD
                             <select id="qualitySelect" v-model="selectedQuality" class="form-control form-control-inline input-sm-custom input-sm-smallfont">
-                                <option>Change quality to:</option>
-=======
-                            <select id="qualitySelect" class="form-control form-control-inline input-sm-custom input-sm-smallfont">
                                 <option :value="null">Change quality to:</option>
->>>>>>> c1675ffe
                                 <option v-for="quality in qualities" :key="quality.key" :value="quality.value">
                                     {{ quality.name }}
                                 </option>
