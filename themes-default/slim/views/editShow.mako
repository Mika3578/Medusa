--- conflicted
+++ resolved
@@ -51,7 +51,7 @@
                     qualities: {
                         preferred: [],
                         allowed: []
-                    },
+                },
                     airdateOffset: 0
                 },
                 language: 'en'
@@ -63,16 +63,8 @@
     created() {
         const { $store, indexer, id } = this;
 
-<<<<<<< HEAD
         $store.dispatch('getShow', { indexer, id }).then(() => {
             this.showLoaded = true;
-=======
-        // Don't get episodes, but do get external information for AniDB release groups
-        const params = { detailed: false, fetch: true };
-        api.get('series/' + seriesSlug, { params }).then(response => {
-            this.series = Object.assign({}, this.series, response.data);
-            this.seriesLoaded = true;
->>>>>>> d34d9576
         }).catch(error => {
             const msg = 'Could not get show info for: ' + indexer + String(id);
             this.$snotify.error(msg, 'Error');
@@ -107,26 +99,16 @@
                     airByDate: this.show.config.airByDate,
                     subtitlesEnabled: this.show.config.subtitlesEnabled,
                     release: {
-<<<<<<< HEAD
                         requiredWords: this.show.config.release.requiredWords,
-                        ignoredWords: this.show.config.release.ignoredWords
+                        ignoredWords: this.show.config.release.ignoredWords,
+                        requiredWordsExclude: this.show.config.release.requiredWordsExclude,
+                        ignoredWordsExclude: this.show.config.release.ignoredWordsExclude
                     },
                     qualities: {
                         preferred: this.show.config.qualities.preferred,
                         allowed: this.show.config.qualities.allowed
-                    }
-=======
-                        requiredWords: this.series.config.release.requiredWords,
-                        ignoredWords: this.series.config.release.ignoredWords,
-                        requiredWordsExclude: this.series.config.release.requiredWordsExclude,
-                        ignoredWordsExclude: this.series.config.release.ignoredWordsExclude
                     },
-                    qualities: {
-                        preferred: this.series.config.qualities.preferred,
-                        allowed: this.series.config.qualities.allowed
-                    },
-                    airdateOffset: this.series.config.airdateOffset
->>>>>>> d34d9576
+                    airdateOffset: this.show.config.airdateOffset
                 },
                 language: this.show.language
             };
@@ -168,10 +150,7 @@
             this.show.config.release.allgroups = items.filter(item => item.memberOf === 'releasegroups');
         },
         updateLanguage(value) {
-<<<<<<< HEAD
             this.show.language = value;
-=======
-            this.series.language = value;
         },
         arrayUnique(array) {
             var a = array.concat();
@@ -179,21 +158,10 @@
                 for (let j=i+1; j<a.length; ++j) {
                     if (a[i] === a[j]) {
                         a.splice(j--, 1);
-                    }
+        }
                 }
             }
             return a;
-        },
-        arrayExclude(baseArray, exclude) {
-            let newArray = [];
-            for (let i=0; i < baseArray.length; i++) {
-                if (!exclude.includes(baseArray[i])) {
-                    newArray.push(baseArray[i]);
-                }
-            }
-            return newArray;
->>>>>>> d34d9576
-        }
     },
     // @TODO: Replace with Object spread (`...mapState`)
     computed: Object.assign(mapState({
@@ -250,7 +218,7 @@
                 return arrayUnique(globalIgnored.concat(seriesIgnored));
             } else {
                 return arrayExclude(globalIgnored, seriesIgnored);
-            }
+        }
         },
         effectiveRequired() {
             const { arrayExclude, arrayUnique, globalRequired } = this;
@@ -261,6 +229,7 @@
                 return arrayExclude(globalRequired, seriesRequired);
             }
         }
+    }
     })
 });
 </script>
@@ -275,11 +244,7 @@
 
 <h1 class="header">
     Edit Show
-<<<<<<< HEAD
-    <span v-show="show.title"> - <app-link :href="displayShowUrl">{{show.title}}</app-link></span>
-=======
-    <span v-show="series.title"> - <app-link :href="showUrl">{{series.title}}</app-link></span>
->>>>>>> d34d9576
+    <span v-show="show.title"> - <app-link :href="showUrl">{{show.title}}</app-link></span>
 </h1>
 <div id="config-content">
     <div id="config" :class="{ summaryFanArt: config.fanartBackground }">
@@ -294,86 +259,39 @@
                 <div class="component-group">
                     <h3>Main Settings</h3>
                     <fieldset class="component-group-list">
-<<<<<<< HEAD
-                        <div class="form-group">
-                            <label for="location" class="col-sm-2 control-label">Show Location</label>
-                            <div class="col-sm-10 content">
-                                <file-browser name="location" title="Select Show Location" :initial-dir="show.config.location" @update="show.config.location = $event"></file-browser>
-                            </div>
-                        </div>
-
-                        <div class="form-group">
-                            <label for="qualityPreset" class="col-sm-2 control-label">Quality</label>
-                            <div class="col-sm-10 content">
-                                <quality-chooser :overall-quality="combinedQualities" @update:quality:allowed="show.config.qualities.allowed = $event" @update:quality:preferred="show.config.qualities.preferred = $event"></quality-chooser>
-                            </div>
-                        </div>
-
-                        <div class="form-group">
-                            <label for="defaultEpStatusSelect" class="col-sm-2 control-label">Default Episode Status</label>
-                            <div class="col-sm-10 content">
-                                <select v-model="show.config.defaultEpisodeStatus" name="defaultEpStatus" id="defaultEpStatusSelect" class="form-control form-control-inline input-sm">
-                                    <option value="Wanted">Wanted</option>
-                                    <option value="Skipped">Skipped</option>
-                                    <option value="Ignored">Ignored</option>
-                                </select>
-                                <div class="clear-left"><p>This will set the status for future episodes.</p></div>
-                            </div>
-                        </div>
-
-                        <div class="form-group">
-                            <label for="indexerLangSelect" class="col-sm-2 control-label">Info Language</label>
-                            <div class="col-sm-10 content">
-                                <language-select id="indexerLangSelect" @update-language="updateLanguage" :language="show.language" :available="availableLanguages" name="indexer_lang" id="indexerLangSelect" class="form-control form-control-inline input-sm"></language-select>
-                                <div class="clear-left"><p>This only applies to episode filenames and the contents of metadata files.</p></div>
-                            </div>
-                        </div>
-
-                        <div class="form-group">
-                            <label for="subtitles" class="col-sm-2 control-label">Subtitles</label>
-                            <div class="col-sm-10 content">
-                                <toggle-button :width="45" :height="22" id="subtitles" name="subtitles" v-model="show.config.subtitlesEnabled" sync></toggle-button>
-                                <span>search for subtitles</span>
-                            </div>
-                        </div>
-
-                        <div class="form-group">
-                            <label for="paused" class="col-sm-2 control-label">Paused</label>
-                            <div class="col-sm-10 content">
-                                <toggle-button :width="45" :height="22" id="paused" name="paused" v-model="show.config.paused" sync></toggle-button>
-=======
                         <config-template label-for="location" label="Show Location">
-                            <file-browser name="location" title="Select Show Location" :initial-dir="series.config.location" @update="series.config.location = $event"></file-browser>
+                            <file-browser name="location" title="Select Show Location" :initial-dir="show.config.location" @update="show.config.location = $event"></file-browser>
                         </config-template>
 
                         <config-template label-for="qualityPreset" label="Quality">
                             <quality-chooser
                                 :overall-quality="combinedQualities"
-                                :show-slug="seriesSlug"
-                                @update:quality:allowed="series.config.qualities.allowed = $event"
-                                @update:quality:preferred="series.config.qualities.preferred = $event"
+                                :show-slug="showSlug"
+                                @update:quality:allowed="show.config.qualities.allowed = $event"
+                                @update:quality:preferred="show.config.qualities.preferred = $event"
                             ></quality-chooser>
                         </config-template>
 
                         <config-template label-for="defaultEpStatusSelect" label="Default Episode Status">
+                                    v-model="show.config.defaultEpisodeStatus"/>
                             <select name="defaultEpStatus" id="defaultEpStatusSelect" class="form-control form-control-inline input-sm"
-                                v-model="series.config.defaultEpisodeStatus">
+                                v-model="show.config.defaultEpisodeStatus">
                                 <option v-for="option in defaultEpisodeStatusOptions" :value="option.value">{{ option.text }}</option>
                                 <p>This will set the status for future episodes.</p>
-                            </select>
+                                </select>
                         </config-template>
 
                         <config-template label-for="indexerLangSelect" label="Info Language">
-                            <language-select id="indexerLangSelect" @update-language="updateLanguage" :language="series.language" :available="availableLanguages" name="indexer_lang" id="indexerLangSelect" class="form-control form-control-inline input-sm"></language-select>
-                            <div class="clear-left"><p>This only applies to episode filenames and the contents of metadata files.</p></div>
+                                <language-select id="indexerLangSelect" @update-language="updateLanguage" :language="show.language" :available="availableLanguages" name="indexer_lang" id="indexerLangSelect" class="form-control form-control-inline input-sm"></language-select>
+                                <div class="clear-left"><p>This only applies to episode filenames and the contents of metadata files.</p></div>
                         </config-template>
 
                         <config-toggle-slider v-model="series.config.subtitlesEnabled" label="Subtitles" id="subtitles">
                             <span>search for subtitles</span>
                         </config-toggle-slider>
 
-                        <config-toggle-slider v-model="series.config.paused" label="Paused" id="paused">
->>>>>>> d34d9576
+                                <toggle-button :width="45" :height="22" id="paused" name="paused" v-model="show.config.paused" sync></toggle-button>
+                        <config-toggle-slider v-model="show.config.paused" label="Paused" id="paused">
                                 <span>pause this show (Medusa will not download episodes)</span>
                         </config-toggle-slider>
                     </fieldset>
@@ -384,96 +302,37 @@
                     <h3>Format Settings</h3>
                     <fieldset class="component-group-list">
 
-<<<<<<< HEAD
-                        <div class="form-group">
-                            <label for="airbydate" class="col-sm-2 control-label">Air by date</label>
-                            <div class="col-sm-10 content">
-                                <toggle-button :width="45" :height="22" id="airbydate" name="air_by_date" v-model="show.config.airByDate" sync></toggle-button>
+                        <config-toggle-slider v-model="show.config.airByDate" label="Air by date" id="air_by_date">
                                 <span>check if the show is released as Show.03.02.2010 rather than Show.S02E03</span>
                                 <p style="color:rgb(255, 0, 0);">In case of an air date conflict between regular and special episodes, the later will be ignored.</p>
-                            </div>
-                        </div>
-
-                        <div class="form-group">
-                            <label for="anime" class="col-sm-2 control-label">Anime</label>
-                            <div class="col-sm-10 content">
-                                <toggle-button :width="45" :height="22" id="anime" name="anime" v-model="show.config.anime" sync></toggle-button>
+                        </config-toggle-slider>
+
+                        <config-toggle-slider v-model="show.config.anime" label="Anime" id="anime">
                                 <span>enable if the show is Anime and episodes are released as Show.265 rather than Show.S02E03</span>
-                            </div>
-                        </div>
-
-                        <div v-if="show.config.anime" class="form-group">
-                            <label for="anidbReleaseGroup" class="col-sm-2 control-label">Release Groups</label>
-                            <div class="col-sm-10 content">
+                        </config-toggle-slider>
+
+                        <config-template v-if="show.config.anime" label-for="anidbReleaseGroup" label="Release Groups">
+                            <anidb-release-group-ui class="max-width" :blacklist="show.config.release.blacklist" :whitelist="show.config.release.whitelist" :all-groups="show.config.release.allgroups" @change="onChangeReleaseGroupsAnime"></anidb-release-group-ui>
                                 <anidb-release-group-ui class="max-width" :blacklist="show.config.release.blacklist" :whitelist="show.config.release.whitelist" :all-groups="show.config.release.allgroups" @change="onChangeReleaseGroupsAnime"></anidb-release-group-ui>
-                            </div>
-                        </div>
-
-                        <div class="form-group">
-                            <label for="sports" class="col-sm-2 control-label">Sports</label>
-                            <div class="col-sm-10 content">
-                                <toggle-button :width="45" :height="22" id="sports" name="sports" v-model="show.config.sports" sync></toggle-button>
+                        </config-template>
+
+                        <config-toggle-slider v-model="show.config.sports" label="Sports" id="sports">
                                 <span>enable if the show is a sporting or MMA event released as Show.03.02.2010 rather than Show.S02E03<span>
                                 <p style="color:rgb(255, 0, 0);">In case of an air date conflict between regular and special episodes, the later will be ignored.</p>
-                            </div>
-                        </div>
-
-                        <div class="form-group">
-                            <label for="season_folders" class="col-sm-2 control-label">Season folders</label>
-                            <div class="col-sm-10 content">
-                                <toggle-button :width="45" :height="22" id="season_folders" name="season_folders" v-model="show.config.seasonFolders" sync></toggle-button>
+                        </config-toggle-slider>
+
+                        <config-toggle-slider v-model="show.config.seasonFolders" label="Season" id="season_folders">
                                 <span>group episodes by season folder (disable to store in a single folder)</span>
-                            </div>
-                        </div>
-
-                        <div class="form-group">
-                            <label for="scene" class="col-sm-2 control-label">Scene Numbering</label>
-                            <div class="col-sm-10 content">
-                                <toggle-button :width="45" :height="22" id="scene" name="scene" v-model="show.config.scene" sync></toggle-button>
+                        </config-toggle-slider>
+
+                        <config-toggle-slider v-model="show.config.scene" label="Scene Numbering" id="scene_numbering">
                                 <span>search by scene numbering (disable to search by indexer numbering)</span>
-                            </div>
-                        </div>
-
-                        <div class="form-group">
-                            <label for="dvdorder" class="col-sm-2 control-label">DVD Order</label>
-                            <div class="col-sm-10 content">
-                                <toggle-button :width="45" :height="22" id="dvdorder" name="dvdorder" v-model="show.config.dvdOrder" sync></toggle-button>
+                        </config-toggle-slider>
+
+                        <config-toggle-slider v-model="show.config.dvdOrder" label="DVD Order" id="dvd_order">
                                 <span>use the DVD order instead of the air order</span>
                                 <div class="clear-left"><p>A "Force Full Update" is necessary, and if you have existing episodes you need to sort them manually.</p></div>
-                            </div>
-                        </div>
-=======
-                        <config-toggle-slider v-model="series.config.airByDate" label="Air by date" id="air_by_date">
-                            <span>check if the show is released as Show.03.02.2010 rather than Show.S02E03</span>
-                            <p style="color:rgb(255, 0, 0);">In case of an air date conflict between regular and special episodes, the later will be ignored.</p>
-                        </config-toggle-slider>
-
-                        <config-toggle-slider v-model="series.config.anime" label="Anime" id="anime">
-                            <span>enable if the show is Anime and episodes are released as Show.265 rather than Show.S02E03</span>
-                        </config-toggle-slider>
-
-                        <config-template v-if="series.config.anime" label-for="anidbReleaseGroup" label="Release Groups">
-                            <anidb-release-group-ui class="max-width" :blacklist="series.config.release.blacklist" :whitelist="series.config.release.whitelist" :all-groups="series.config.release.allgroups" @change="onChangeReleaseGroupsAnime"></anidb-release-group-ui>
-                        </config-template>
-
-                        <config-toggle-slider v-model="series.config.sports" label="Sports" id="sports">
-                            <span>enable if the show is a sporting or MMA event released as Show.03.02.2010 rather than Show.S02E03<span>
-                            <p style="color:rgb(255, 0, 0);">In case of an air date conflict between regular and special episodes, the later will be ignored.</p>
-                        </config-toggle-slider>
-
-                        <config-toggle-slider v-model="series.config.seasonFolders" label="Season" id="season_folders">
-                            <span>group episodes by season folder (disable to store in a single folder)</span>
-                        </config-toggle-slider>
-
-                        <config-toggle-slider v-model="series.config.scene" label="Scene Numbering" id="scene_numbering">
-                            <span>search by scene numbering (disable to search by indexer numbering)</span>
-                        </config-toggle-slider>
-
-                        <config-toggle-slider v-model="series.config.dvdOrder" label="DVD Order" id="dvd_order">
-                            <span>use the DVD order instead of the air order</span>
-                            <div class="clear-left"><p>A "Force Full Update" is necessary, and if you have existing episodes you need to sort them manually.</p></div>
-                        </config-toggle-slider>
->>>>>>> d34d9576
+                        </config-toggle-slider>
                     </fieldset>
                 </div>
             </div>
@@ -482,52 +341,21 @@
                     <h3>Advanced Settings</h3>
                     <fieldset class="component-group-list">
 
-<<<<<<< HEAD
-                        <div class="form-group">
-                            <label for="rls_ignore_words" class="col-sm-2 control-label">Ignored words</label>
-                            <div class="col-sm-10 content">
+                        <config-template label-for="rls_ignore_words" label="Ignored words">
                                 <select-list :list-items="show.config.release.ignoredWords" @change="onChangeIgnoredWords"></select-list>
                                 <div class="clear-left">
                                     <p>Search results with one or more words from this list will be ignored.</p>
                                 </div>
-=======
-                        <config-template label-for="rls_ignore_words" label="Ignored words">
-                            <select-list :list-items="series.config.release.ignoredWords" @change="onChangeIgnoredWords"></select-list>
-                            <div class="clear-left">
-                                <p>Search results with one or more words from this list will be ignored.</p>
->>>>>>> d34d9576
-                            </div>
-                        </config-template>
-
-<<<<<<< HEAD
-                        <div class="form-group">
-                            <label for="rls_require_words" class="col-sm-2 control-label">Required words</label>
-                            <div class="col-sm-10 content">
-                                <select-list :list-items="show.config.release.requiredWords" @change="onChangeRequiredWords"></select-list>
-                                <div class="clear-left">
-                                    <p>Search results with no words from this list will be ignored.</p>
-                                </div>
-                            </div>
-                        </div>
-
-                        <div class="form-group">
-                            <label for="SceneName" class="col-sm-2 control-label">Scene Exception</label>
-                            <div class="col-sm-10 content">
-                                <select-list :list-items="show.config.aliases" @change="onChangeAliases"></select-list>
-                                <div class="clear-left">
-                                    <p>This will affect episode search on NZB and torrent providers. This list appends to the original show name.</p>
-                                </div>
-                            </div>
-                        </div>
-=======
+                        </config-template>
+
                         <config-toggle-slider v-model="series.config.release.ignoredWordsExclude" label="Exclude ignored words" id="ignored_words_exclude">
                             <div>Use the Ignored Words list to exclude these from the global ignored list</div>
                             <p>Currently the effective list is: {{ effectiveIgnored }}</p>
                         </config-toggle-slider>
 
                         <config-template label-for="rls_require_words" label="Required words">
-                            <select-list :list-items="series.config.release.requiredWords" @change="onChangeRequiredWords"></select-list>
-                            <p>Search results with no words from this list will be ignored.</p>
+                                <select-list :list-items="show.config.release.requiredWords" @change="onChangeRequiredWords"></select-list>
+                                    <p>Search results with no words from this list will be ignored.</p>
                         </config-template>
 
                         <config-toggle-slider v-model="series.config.release.requiredWordsExclude" label="Exclude required words" id="required_words_exclude">
@@ -536,15 +364,14 @@
                         </config-toggle-slider>
 
                         <config-template label-for="SceneName" label="Scene Exception">
-                            <select-list :list-items="series.config.aliases" @change="onChangeAliases"></select-list>
-                            <p>This will affect episode search on NZB and torrent providers. This list appends to the original show name.</p>
+                                <select-list :list-items="show.config.aliases" @change="onChangeAliases"></select-list>
+                                    <p>This will affect episode search on NZB and torrent providers. This list appends to the original show name.</p>
                         </config-template>
 
                         <config-textbox-number :min.number="-168" :max.number="168" :step.number="1" v-model="series.config.airdateOffset"
                             label="Airdate offset" id="airdate_offset" :explanations="['Amount of hours we want to start searching early (-1) or late (1) for new episodes.',
                              'This only applies to daily searches.']">
                         </config-textbox-number>
->>>>>>> d34d9576
 
                     </fieldset>
                 </div>
