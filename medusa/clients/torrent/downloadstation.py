# coding=utf-8

"""
Synology Download Station Client.

Uses the Synology Download Station API:
http://download.synology.com/download/Document/DeveloperGuide/Synology_Download_Station_Web_API.pdf
"""

from __future__ import unicode_literals

import logging
import os
import re

from medusa import app
from medusa.clients.torrent.generic import GenericClient
from medusa.logger.adapters.style import BraceAdapter

from requests.compat import urljoin

log = BraceAdapter(logging.getLogger(__name__))
log.logger.addHandler(logging.NullHandler())


class DownloadStationAPI(GenericClient):
    """Synology Download Station API class."""

    def __init__(self, host=None, username=None, password=None, torrent_path=None):
<<<<<<< HEAD
        """Constructor.
=======
        """Downloadstationapi constructor.
>>>>>>> 08ee9f13

        :param host:
        :type host: string
        :param username:
        :type username: string
        :param password:
        :type password: string
        """
        super(DownloadStationAPI, self).__init__('DownloadStation', host, username, password, torrent_path)
<<<<<<< HEAD

        self.urls = {
            'login': urljoin(self.host, 'webapi/auth.cgi'),
            'task': urljoin(self.host, 'webapi/DownloadStation/task.cgi'),
            'info': urljoin(self.host, '/webapi/DownloadStation/info.cgi'),
        }

        self.url = self.urls['task']

=======
>>>>>>> 08ee9f13
        self.error_map = {
            100: 'Unknown error',
            101: 'Invalid parameter',
            102: 'The requested API does not exist',
            103: 'The requested method does not exist',
            104: 'The requested version does not support the functionality',
            105: 'The logged in session does not have permission',
            106: 'Session timeout',
            107: 'Session interrupted by duplicate login',
            119: 'SID not found',
            120: 'Wrong parameter',
            400: 'File upload failed',
            401: 'Max number of tasks reached',
            402: 'Destination denied',
            403: 'Destination does not exist',
            404: 'Invalid task id',
            405: 'Invalid task action',
            406: 'No default destination',
            407: 'Set destination failed',
            408: 'File does not exist'
        }
        self.url = self.host
        app.TORRENT_PATH = re.sub(r'^/volume\d*/', '', app.TORRENT_PATH)

    def _check_path(self):
        """Validate the destination."""
        if not self.torrent_path:
            return True
        log.info('{name} checking if "{torrent_path}" is a valid share', {
            'name': self.name, 'torrent_path': self.torrent_path
        })
        self.url = urljoin(self.host, 'webapi/entry.cgi')
        params = {
            'api': 'SYNO.Core.Share',
            'version': 1,
            'method': 'list'
        }

        # Get all available shares from DSM)
        if not self._request(method='get', params=params):
            return False
        jdata = self.response.json()
        if not jdata['success']:
            err_code = jdata.get('error', {}).get('code', 100)
            self.message = f'Could not get the list of shares from {self.name}: {self.error_map[err_code]}'
            log.warning(self.message)
            return False

            # Walk through the available shares and check if the path is a valid share (if present we remove the volume name).
        for share in jdata.get('data', {}).get('shares', ''):
            if self.torrent_path.startswith(f"{share['vol_path']}/{share['name']}"):
                fullpath = self.torrent_path
                self.torrent_path = fullpath.replace(f"{share['vol_path']}/", '')
                break
            elif self.torrent_path.lstrip('/').startswith(f"{share['name']}"):
                self.torrent_path = self.torrent_path.lstrip('/')
                fullpath = f"{share['vol_path']}/{self.torrent_path}"
                break
        else:
            # No break occurred, so the destination is not a valid share
            self.message = f'"{self.torrent_path}" is not a valid location'
            return False
        if os.access(fullpath, os.W_OK | os.X_OK):
            return True
        else:
            self.message = f'This user does not have the correct permissions to use "{fullpath}"'
            log.warning(self.message)
            return False

    def _get_auth(self):
        """Downloadstation login."""
        errmap = {
            400: 'No such account or incorrect password',
            401: 'Account disabled',
            402: 'Permission denied',
            403: '2-step verification code required',
            404: 'Failed to authenticate 2-step verification code'
        }
        self.url = urljoin(self.host, 'webapi/auth.cgi')
        params = {
            'method': 'login',
            'api': 'SYNO.API.Auth',
            'version': 3,
            'session': 'DownloadStation',
            'account': self.username,
            'passwd': self.password
        }
        self.auth = True
        if not self._request(method='get', params=params):
            self.auth = False
            return False
        jdata = self.response.json()
        if jdata.get('success'):
            self.auth = True
        else:
            err_code = jdata.get('error', {}).get('code', 100)
            self.message = f'{self.name} login error: {errmap[err_code]}'
            log.warning(self.message)
            self.auth = False
        return self.auth

    def _add_torrent_uri(self, result):
<<<<<<< HEAD

        data = {
            'api': 'SYNO.DownloadStation.Task',
            'version': '1',
=======
        # parameters "type' and "destination" must be coded as a json string so we add double quotes to those parameters
        params = {
            'api': 'SYNO.DownloadStation2.Task',
            'version': 2,
>>>>>>> 08ee9f13
            'method': 'create',
            'create_list': 'false',
            'destination': f'"{app.TORRENT_PATH}"',
            'type': '"url"',
            'url': result.url
        }
<<<<<<< HEAD

        if not self._check_destination():
            return False

        if self.torrent_path:
            data['destination'] = self.torrent_path
        log.debug('Add torrent URI with data: {0}', json.dumps(data))
        self._request(method='post', data=data)
        return self._check_response()

    def _add_torrent_file(self, result):
        # The API in the latest version of Download Station (3.8.16.-3566)
        # is broken for downloading via a file, only uri's are working correct.
        if result.url[:4].lower() in ['http', 'magn']:
            return self._add_torrent_uri(result)

        data = {
            'api': 'SYNO.DownloadStation.Task',
            'version': '1',
            'method': 'create',
            'session': 'DownloadStation',
        }

        if not self._check_destination():
            return False

        if self.torrent_path:
            data['destination'] = self.torrent_path

        files = {'file': ('{name}.torrent'.format(name=result.name), result.content)}

        log.debug('Add torrent files with data: {0}', json.dumps(data))
        self._request(method='post', data=data, files=files)
        return self._check_response()

    def _check_destination(self):
        """Validate and set torrent destination."""
        if not (self.auth or self._get_auth()):
            return False

        if self.checked_destination and self.destination == self.torrent_path:
            return True

=======
        return self._add_torrent(params)

    def _add_torrent_file(self, result):
        # Parameters "type" and "file" must be individually coded as a json string so we add double quotes to those parameters
        # The "file" paramater (torrent in this case) must corrospondent with the key in the files parameter
>>>>>>> 08ee9f13
        params = {
            'api': 'SYNO.DownloadStation2.Task',
            'version': 2,
            'method': 'create',
            'create_list': 'false',
            'destination': f'"{app.TORRENT_PATH}"',
            'type': '"file"',
            'file': '["torrent"]'
        }
        torrent_file = {'torrent': (f'{result.name}.torrent', result.content)}
        return self._add_torrent(params, torrent_file)

    def _add_torrent(self, params, torrent_file=None):
        """Add a torrent to DownloadStation."""
        self.url = urljoin(app.TORRENT_HOST, 'webapi/entry.cgi')
        if not self._request(method='post', data=params, files=torrent_file):
            return False
<<<<<<< HEAD

        destination = ''
        if self._check_response():
            jdata = self.response.json()
            version_string = jdata.get('data', {}).get('version_string')
            if not version_string:
                log.warning('Could not get the version string from DSM:'
                            ' {response}', {'response': jdata})
                return False

            if version_string.startswith('DSM 6'):
                #  This is DSM6, lets make sure the location is relative
                if self.torrent_path and os.path.isabs(self.torrent_path):
                    self.torrent_path = re.sub(r'^/volume\d/', '', self.torrent_path).lstrip('/')
                else:
                    #  Since they didn't specify the location in the settings,
                    #  lets make sure the default is relative,
                    #  or forcefully set the location setting
                    params.update({
                        'method': 'getconfig',
                        'version': 2,
                    })

                    try:
                        self.response = self.session.get(self.urls['info'], params=params, verify=False, timeout=120)
                        self.response.raise_for_status()
                    except RequestException as error:
                        handle_requests_exception(error)
                        self.session.cookies.clear()
                        self.auth = False
                        return False

                    if self._check_response():
                        jdata = self.response.json()
                        destination = jdata.get('data', {}).get('default_destination')
                        if destination and os.path.isabs(destination):
                            self.torrent_path = re.sub(r'^/volume\d/', '', destination).lstrip('/')
                        else:
                            log.info('Default destination could not be'
                                     ' determined for DSM6: {response}',
                                     {'response': jdata})

                            return False

        if destination or self.torrent_path:
            log.info('Destination is now {path}',
                     {'path': self.torrent_path or destination})

        self.checked_destination = True
        self.destination = self.torrent_path
        return True
=======
        jdata = self.response.json()
        if jdata['success']:
            log.info('Torrent added as task {task_id} to {self_name}', {
                'task_id': jdata['data']['task_id'], 'self_name': self.name
            })
            return True
        log.warning('Add torrent error: {error}', {
            'error': self.error_map[jdata.get('error', {}).get('code', 100)]
        })
        return False
>>>>>>> 08ee9f13


api = DownloadStationAPI<|MERGE_RESOLUTION|>--- conflicted
+++ resolved
@@ -27,11 +27,7 @@
     """Synology Download Station API class."""
 
     def __init__(self, host=None, username=None, password=None, torrent_path=None):
-<<<<<<< HEAD
-        """Constructor.
-=======
         """Downloadstationapi constructor.
->>>>>>> 08ee9f13
 
         :param host:
         :type host: string
@@ -41,18 +37,6 @@
         :type password: string
         """
         super(DownloadStationAPI, self).__init__('DownloadStation', host, username, password, torrent_path)
-<<<<<<< HEAD
-
-        self.urls = {
-            'login': urljoin(self.host, 'webapi/auth.cgi'),
-            'task': urljoin(self.host, 'webapi/DownloadStation/task.cgi'),
-            'info': urljoin(self.host, '/webapi/DownloadStation/info.cgi'),
-        }
-
-        self.url = self.urls['task']
-
-=======
->>>>>>> 08ee9f13
         self.error_map = {
             100: 'Unknown error',
             101: 'Invalid parameter',
@@ -155,74 +139,21 @@
         return self.auth
 
     def _add_torrent_uri(self, result):
-<<<<<<< HEAD
-
-        data = {
-            'api': 'SYNO.DownloadStation.Task',
-            'version': '1',
-=======
         # parameters "type' and "destination" must be coded as a json string so we add double quotes to those parameters
         params = {
             'api': 'SYNO.DownloadStation2.Task',
             'version': 2,
->>>>>>> 08ee9f13
             'method': 'create',
             'create_list': 'false',
             'destination': f'"{app.TORRENT_PATH}"',
             'type': '"url"',
             'url': result.url
         }
-<<<<<<< HEAD
-
-        if not self._check_destination():
-            return False
-
-        if self.torrent_path:
-            data['destination'] = self.torrent_path
-        log.debug('Add torrent URI with data: {0}', json.dumps(data))
-        self._request(method='post', data=data)
-        return self._check_response()
-
-    def _add_torrent_file(self, result):
-        # The API in the latest version of Download Station (3.8.16.-3566)
-        # is broken for downloading via a file, only uri's are working correct.
-        if result.url[:4].lower() in ['http', 'magn']:
-            return self._add_torrent_uri(result)
-
-        data = {
-            'api': 'SYNO.DownloadStation.Task',
-            'version': '1',
-            'method': 'create',
-            'session': 'DownloadStation',
-        }
-
-        if not self._check_destination():
-            return False
-
-        if self.torrent_path:
-            data['destination'] = self.torrent_path
-
-        files = {'file': ('{name}.torrent'.format(name=result.name), result.content)}
-
-        log.debug('Add torrent files with data: {0}', json.dumps(data))
-        self._request(method='post', data=data, files=files)
-        return self._check_response()
-
-    def _check_destination(self):
-        """Validate and set torrent destination."""
-        if not (self.auth or self._get_auth()):
-            return False
-
-        if self.checked_destination and self.destination == self.torrent_path:
-            return True
-
-=======
         return self._add_torrent(params)
 
     def _add_torrent_file(self, result):
         # Parameters "type" and "file" must be individually coded as a json string so we add double quotes to those parameters
         # The "file" paramater (torrent in this case) must corrospondent with the key in the files parameter
->>>>>>> 08ee9f13
         params = {
             'api': 'SYNO.DownloadStation2.Task',
             'version': 2,
@@ -240,59 +171,6 @@
         self.url = urljoin(app.TORRENT_HOST, 'webapi/entry.cgi')
         if not self._request(method='post', data=params, files=torrent_file):
             return False
-<<<<<<< HEAD
-
-        destination = ''
-        if self._check_response():
-            jdata = self.response.json()
-            version_string = jdata.get('data', {}).get('version_string')
-            if not version_string:
-                log.warning('Could not get the version string from DSM:'
-                            ' {response}', {'response': jdata})
-                return False
-
-            if version_string.startswith('DSM 6'):
-                #  This is DSM6, lets make sure the location is relative
-                if self.torrent_path and os.path.isabs(self.torrent_path):
-                    self.torrent_path = re.sub(r'^/volume\d/', '', self.torrent_path).lstrip('/')
-                else:
-                    #  Since they didn't specify the location in the settings,
-                    #  lets make sure the default is relative,
-                    #  or forcefully set the location setting
-                    params.update({
-                        'method': 'getconfig',
-                        'version': 2,
-                    })
-
-                    try:
-                        self.response = self.session.get(self.urls['info'], params=params, verify=False, timeout=120)
-                        self.response.raise_for_status()
-                    except RequestException as error:
-                        handle_requests_exception(error)
-                        self.session.cookies.clear()
-                        self.auth = False
-                        return False
-
-                    if self._check_response():
-                        jdata = self.response.json()
-                        destination = jdata.get('data', {}).get('default_destination')
-                        if destination and os.path.isabs(destination):
-                            self.torrent_path = re.sub(r'^/volume\d/', '', destination).lstrip('/')
-                        else:
-                            log.info('Default destination could not be'
-                                     ' determined for DSM6: {response}',
-                                     {'response': jdata})
-
-                            return False
-
-        if destination or self.torrent_path:
-            log.info('Destination is now {path}',
-                     {'path': self.torrent_path or destination})
-
-        self.checked_destination = True
-        self.destination = self.torrent_path
-        return True
-=======
         jdata = self.response.json()
         if jdata['success']:
             log.info('Torrent added as task {task_id} to {self_name}', {
@@ -303,7 +181,6 @@
             'error': self.error_map[jdata.get('error', {}).get('code', 100)]
         })
         return False
->>>>>>> 08ee9f13
 
 
 api = DownloadStationAPI