# coding=utf-8

"""Provider code for Generic Provider."""

from __future__ import unicode_literals

import logging
import re
from base64 import b16encode, b32decode
from collections import defaultdict, OrderedDict
from datetime import datetime, timedelta
from itertools import chain
from os.path import join
from random import shuffle

from dateutil import parser, tz

from medusa import (
    app,
    config,
    tv,
    ui,
)
from medusa.classes import (
    SearchResult,
)
from medusa.common import (
    MULTI_EP_RESULT,
    Quality,
    SEASON_RESULT,
    USER_AGENT,
)
from medusa.db import DBConnection
from medusa.helper.common import (
    sanitize_filename,
)
from medusa.helpers import (
    download_file,
)
from medusa.indexers.indexer_config import INDEXER_TVDBV2
from medusa.logger.adapters.style import BraceAdapter
from medusa.name_parser.parser import (
    InvalidNameException,
    InvalidShowException,
    NameParser,
)
from medusa.scene_exceptions import get_scene_exceptions
from medusa.search import PROPER_SEARCH
from medusa.session.core import MedusaSafeSession
from medusa.session.hooks import cloudflare
from medusa.show.show import Show

from pytimeparse import parse

from requests.utils import add_dict_to_cookiejar, dict_from_cookiejar

log = BraceAdapter(logging.getLogger(__name__))
log.logger.addHandler(logging.NullHandler())

# Keep a list of per provider of recent provider search results
recent_results = {}


class GenericProvider(object):
    """Generic provider."""

    NZB = 'nzb'
    TORRENT = 'torrent'

    def __init__(self, name):
        """Initialize the class."""
        self.name = name

        self.anime_only = False
        self.bt_cache_urls = [
            'http://reflektor.karmorra.info/torrent/{info_hash}.torrent',
            'https://torrent.cd/torrents/download/{info_hash}/.torrent',
            'https://asnet.pw/download/{info_hash}/',
            'http://p2pdl.com/download/{info_hash}',
            'http://itorrents.org/torrent/{info_hash}.torrent',
        ]
        self.cache = tv.Cache(self)
        self.enable_backlog = False
        self.enable_manualsearch = False
        self.enable_daily = False
        self.enabled = False
        self.headers = {'User-Agent': USER_AGENT}
        self.proper_strings = ['PROPER|REPACK|REAL|RERIP']
        self.provider_type = None
        self.public = False
        self.search_fallback = False
        self.search_mode = None
        self.session = MedusaSafeSession(hooks=[cloudflare])
        self.session.headers.update(self.headers)
        self.show = None
        self.supports_absolute_numbering = False
        self.supports_backlog = True
        self.url = ''
        self.urls = {}

        # Ability to override the search separator. As for example anizb is using '*' instead of space.
        self.search_separator = ' '
        self.season_templates = (
            'S{season:0>2}',  # example: 'Series.Name.S03'
        )

        # Use and configure the attribute enable_cookies to show or hide the cookies input field per provider
        self.enable_cookies = False
        self.cookies = ''

        # Paramaters for reducting the daily search results parsing
        self.max_recent_items = 5
        self.stop_at = 3

        # Delay downloads
        self.enable_search_delay = False
        self.search_delay = 480  # minutes

    def download_result(self, result):
        """Download result from provider."""
        if not self.login():
            return False

        urls, filename = self._make_url(result)

        for url in urls:
            if 'NO_DOWNLOAD_NAME' in url:
                continue

            if url.startswith('http'):
                self.headers.update({
                    'Referer': '/'.join(url.split('/')[:3]) + '/'
                })

            log.info('Downloading {result} from {provider} at {url}',
                     {'result': result.name, 'provider': self.name, 'url': url})

            verify = False if self.public else None

            if download_file(url, filename, session=self.session, headers=self.headers,
                             hooks={'response': self.get_url_hook}, verify=verify):

                if self._verify_download(filename):
                    log.info('Saved {result} to {location}',
                             {'result': result.name, 'location': filename})
                    return True

        if urls:
            log.warning('Failed to download any results for {result}',
                        {'result': result.name})

        return False

    def get_content(self, url, params=None, timeout=30, **kwargs):
        """Retrieve the torrent/nzb content."""
        return self.session.get_content(url, params=params, timeout=timeout, **kwargs)

    def find_propers(self, proper_candidates):
        """Find propers in providers."""
        results = []

        for proper_candidate in proper_candidates:
            show_obj = Show.find(app.showList,
                                 int(proper_candidate[b'showid'])) if proper_candidate[b'showid'] else None
            if show_obj:
                self.show = show_obj
                episode_obj = show_obj.get_episode(proper_candidate[b'season'], proper_candidate[b'episode'])

                for term in self.proper_strings:
                    search_strings = self._get_episode_search_strings(episode_obj, add_string=term)

                    for item in self.search(search_strings[0], ep_obj=episode_obj):
                        search_result = self.get_result()
                        results.append(search_result)

                        search_result.name, search_result.url = self._get_title_and_url(item)
                        search_result.seeders, search_result.leechers = self._get_result_info(item)
                        search_result.size = self._get_size(item)
                        search_result.pubdate = self._get_pubdate(item)

                        # This will be retrieved from the parser
                        search_result.proper_tags = ''

                        search_result.search_type = PROPER_SEARCH
                        search_result.date = datetime.today()
                        search_result.show = show_obj

        return results

    def remove_duplicate_urls(self, items):
        items_list_without_dups = []
        for item in items:
            if item['link'] not in [_['link'] for _ in items_list_without_dups]:
                items_list_without_dups.append(item)
        return items

    def find_search_results(self, show, episodes, search_mode, forced_search=False, download_current_quality=False,
                            manual_search=False, manual_search_type='episode'):
        """Search episodes based on param."""
        self._check_auth()
        self.show = show

        results = {}
        items_list = []

        for episode in episodes:
            if not manual_search:
                cache_result = self.cache.search_cache(episode, forced_search=forced_search,
                                                       down_cur_quality=download_current_quality)
                if cache_result:
                    if episode.episode not in results:
                        results[episode.episode] = cache_result
                    else:
                        results[episode.episode].extend(cache_result)

                    continue

            search_strings = []
            season_search = (len(episodes) > 1 or manual_search_type == 'season') and search_mode == 'sponly'
            if season_search:
                search_strings = self._get_season_search_strings(episode)
            elif search_mode == 'eponly':
                search_strings = self._get_episode_search_strings(episode)

            for search_string in search_strings:
                # Find results from the provider
                items_list += self.search(
                    search_string, ep_obj=episode, manual_search=manual_search
                )

            # In season search, we can't loop in episodes lists as we only need one episode to get the season string
            if search_mode == 'sponly':
                break

        if len(results) == len(episodes):
            return results

<<<<<<< HEAD
        if items_list:
            # Remove duplicate items
            items_list = self.remove_duplicate_urls(items_list)
=======
        # Remove duplicate items using 'link' as primary key
        unique_items = OrderedDict(
            (item['link'], item)
            for item in items_list
        ).values()
        log.debug('Found {0} unique items', len(unique_items))

        # categorize the items into lists by quality
        categorized_items = defaultdict(list)
        for item in unique_items:
            quality = self.get_quality(item, anime=show.is_anime)
            categorized_items[quality].append(item)
>>>>>>> 87a4849a

        # sort qualities in descending order
        sorted_qualities = sorted(categorized_items, reverse=True)
        log.debug('Found qualities: {0}', sorted_qualities)

        # move Quality.UNKNOWN to the end of the list
        try:
            sorted_qualities.remove(Quality.UNKNOWN)
        except ValueError:
            log.debug('No unknown qualities in results')
        else:
            sorted_qualities.append(Quality.UNKNOWN)
            log.debug('Unknown qualities moved to end of results')

        # chain items sorted by quality
        sorted_items = chain.from_iterable(
            categorized_items[quality]
            for quality in sorted_qualities
        )

        # unpack all of the quality lists into a single sorted list
        items_list = list(sorted_items)

        cl = []

        # Move through each item and parse it into a quality
        search_results = []
        for item in items_list:

            # Make sure we start with a TorrentSearchResult, NZBDataSearchResult or NZBSearchResult search result obj.
            search_result = self.get_result()
            search_results.append(search_result)
            search_result.item = item
            search_result.download_current_quality = download_current_quality
            # FIXME: Should be changed to search_result.search_type
            search_result.forced_search = forced_search

            (search_result.name, search_result.url) = self._get_title_and_url(item)
            (search_result.seeders, search_result.leechers) = self._get_result_info(item)

            search_result.size = self._get_size(item)
            search_result.pubdate = self._get_pubdate(item)

            search_result.result_wanted = True

            try:
                search_result.parsed_result = NameParser(parse_method=('normal', 'anime')[show.is_anime]
                                                         ).parse(search_result.name)
            except (InvalidNameException, InvalidShowException) as error:
                log.debug('Error during parsing of release name: {release_name}, with error: {error}',
                          {'release_name': search_result.name, 'error': error})
                search_result.add_cache_entry = False
                search_result.result_wanted = False
                continue

            # I don't know why i'm doing this. Maybe remove it later on all together, now i've added the parsed_result
            # to the search_result.
            search_result.show = search_result.parsed_result.show
            search_result.quality = search_result.parsed_result.quality
            search_result.release_group = search_result.parsed_result.release_group
            search_result.version = search_result.parsed_result.version
            search_result.actual_season = search_result.parsed_result.season_number
            search_result.actual_episodes = search_result.parsed_result.episode_numbers

            if not manual_search:
                if not (search_result.show.air_by_date or search_result.show.sports):
                    if search_mode == 'sponly':
                        if search_result.parsed_result.episode_numbers:
                            log.debug(
                                'This is supposed to be a season pack search but the result {0} is not a valid '
                                'season pack, skipping it', search_result.name
                            )
                            search_result.result_wanted = False
                            continue
                        elif not [ep for ep in episodes if
                                  search_result.parsed_result.season_number == (ep.season, ep.scene_season)
                                  [ep.series.is_scene]]:
                            log.debug(
                                'This season result {0} is for a season we are not searching for, '
                                'skipping it', search_result.name
                            )
                            search_result.result_wanted = False
                            continue
                    else:
                        # I'm going to split these up for better readability
                        # Check if at least got a season parsed.
                        if search_result.parsed_result.season_number is None:
                            log.debug(
                                "The result {0} doesn't seem to have a valid season that we are currently trying to "
                                "snatch, skipping it", search_result.name
                            )
                            search_result.result_wanted = False
                            continue

                        # Check if we at least got some episode numbers parsed.
                        if not search_result.parsed_result.episode_numbers:
                            log.debug(
                                "The result {0} doesn't seem to match an episode that we are currently trying to "
                                "snatch, skipping it", search_result.name
                            )
                            search_result.result_wanted = False
                            continue

                        # Compare the episodes and season from the result with what was searched.
                        if not [searched_episode for searched_episode in episodes
                                if searched_episode.season == search_result.parsed_result.season_number and
                                (searched_episode.episode, searched_episode.scene_episode)
                                [searched_episode.series.is_scene] in
                                search_result.parsed_result.episode_numbers]:
                            log.debug(
                                "The result {0} doesn't seem to match an episode that we are currently trying to "
                                "snatch, skipping it", search_result.name
                            )
                            search_result.result_wanted = False
                            continue

                    # We've performed some checks to decided if we want to continue with this result.
                    # If we've hit this, that means this is not an air_by_date and not a sports show. And it seems to be
                    # a valid result. Let's store the parsed season and episode number and continue.
                    search_result.actual_season = search_result.parsed_result.season_number
                    search_result.actual_episodes = search_result.parsed_result.episode_numbers
                else:
                    # air_by_date or sportshow.
                    search_result.same_day_special = False

                    if not search_result.parsed_result.is_air_by_date:
                        log.debug(
                            "This is supposed to be a date search but the result {0} didn't parse as one, "
                            "skipping it", search_result.name
                        )
                        search_result.result_wanted = False
                        continue
                    else:
                        # Use a query against the tv_episodes table, to match the parsed air_date against.
                        air_date = search_result.parsed_result.air_date.toordinal()
                        db = DBConnection()
                        sql_results = db.select(
                            'SELECT season, episode FROM tv_episodes WHERE showid = ? AND airdate = ?',
                            [search_result.show.indexerid, air_date]
                        )

                        if len(sql_results) == 2:
                            if int(sql_results[0][b'season']) == 0 and int(sql_results[1][b'season']) != 0:
                                search_result.actual_season = int(sql_results[1][b'season'])
                                search_result.actual_episodes = [int(sql_results[1][b'episode'])]
                                search_result.same_day_special = True
                            elif int(sql_results[1][b'season']) == 0 and int(sql_results[0][b'season']) != 0:
                                search_result.actual_season = int(sql_results[0][b'season'])
                                search_result.actual_episodes = [int(sql_results[0][b'episode'])]
                                search_result.same_day_special = True
                        elif len(sql_results) != 1:
                            log.warning(
                                "Tried to look up the date for the episode {0} but the database didn't return proper "
                                "results, skipping it", search_result.name
                            )
                            search_result.result_wanted = False
                            continue

                        # @TODO: Need to verify and test this.
                        if search_result.result_wanted and not search_result.same_day_special:
                            search_result.actual_season = int(sql_results[0][b'season'])
                            search_result.actual_episodes = [int(sql_results[0][b'episode'])]

        # Iterate again over the search results, and see if there is anything we want.
        for search_result in search_results:

            # Try to cache the item if we want to.
            cache_result = search_result.add_result_to_cache(self.cache)
            if cache_result is not None:
                cl.append(cache_result)

            if not search_result.result_wanted:
                log.debug("We aren't interested in this result: {0} with url: {1}",
                          search_result.name, search_result.url)
                continue

            log.debug('Found result {0} at {1}', search_result.name, search_result.url)

            episode_object = search_result.create_episode_object()
            # result = self.get_result(episode_object, search_result)
            search_result.finish_search_result(self)

            if not episode_object:
                episode_number = SEASON_RESULT
                log.debug('Found season pack result {0} at {1}', search_result.name, search_result.url)
            elif len(episode_object) == 1:
                episode_number = episode_object[0].episode
                log.debug('Found single episode result {0} at {1}', search_result.name, search_result.url)
            else:
                episode_number = MULTI_EP_RESULT
                log.debug('Found multi-episode ({0}) result {1} at {2}',
                          ', '.join(map(str, search_result.parsed_result.episode_numbers)),
                          search_result.name,
                          search_result.url)
            if episode_number not in results:
                results[episode_number] = [search_result]
            else:
                results[episode_number].append(search_result)

        if cl:
            # Access to a protected member of a client class
            db = self.cache._get_db()
            db.mass_action(cl)

        return results

    def get_id(self):
        """Get ID of the provider."""
        return GenericProvider.make_id(self.name)

    def get_quality(self, item, anime=False):
        """Get scene quality of the result."""
        (title, _) = self._get_title_and_url(item)
        quality = Quality.scene_quality(title, anime)

        return quality

    def get_result(self, episodes=None):
        """Get result."""
        return self._get_result(episodes)

    @staticmethod
    def get_url_hook(response, **kwargs):
        """Get URL hook."""
        request = response.request
        log.debug(
            '{method} URL: {url} [Status: {status}]', {
                'method': request.method,
                'url': request.url,
                'status': response.status_code,
            }
        )
        log.debug('User-Agent: {}'.format(request.headers['User-Agent']))

        if request.method.upper() == 'POST':
            body = request.body
            # try to log post data using various codecs to decode
            if isinstance(body, unicode):
                log.debug('With post data: {0}', body)
                return

            codecs = ('utf-8', 'latin1', 'cp1252')
            for codec in codecs:
                try:
                    data = body.decode(codec)
                except UnicodeError as error:
                    log.debug('Failed to decode post data as {codec}: {msg}',
                              {'codec': codec, 'msg': error})
                else:
                    log.debug('With post data: {0}', data)
                    break
            else:
                log.warning('Failed to decode post data with {codecs}',
                            {'codecs': codecs})

    def get_url(self, url, post_data=None, params=None, timeout=30, **kwargs):
        """Load the given URL."""
        log.info('providers.generic_provider.get_url() is deprecated, '
                 'please rewrite your provider to make use of the MedusaSession session class.')
        kwargs['hooks'] = {'response': self.get_url_hook}

        if not post_data:
            return self.session.get(url, params=params, headers=self.headers, timeout=timeout, **kwargs)
        else:
            return self.session.post(url, post_data=post_data, params=params, headers=self.headers,
                                     timeout=timeout, **kwargs)

    def image_name(self):
        """Return provider image name."""
        return self.get_id() + '.png'

    def is_active(self):
        """Check if provider is active."""
        return False

    def is_enabled(self):
        """Check if provider is enabled."""
        return bool(self.enabled)

    @staticmethod
    def make_id(name):
        """Make ID of the provider."""
        if not name:
            return ''

        return re.sub(r'[^\w\d_]', '_', str(name).strip().lower())

    def search_rss(self, episodes):
        """Find cached needed episodes."""
        return self.cache.find_needed_episodes(episodes)

    def seed_ratio(self):
        """Return ratio."""
        return ''

    def _check_auth(self):
        """Check if we are autenticated."""
        return True

    def login(self):
        """Login to provider."""
        return True

    def search(self, search_strings, age=0, ep_obj=None, **kwargs):
        """Search the provider."""
        return []

    @staticmethod
    def parse_pubdate(pubdate, human_time=False, timezone=None, **kwargs):
        """
        Parse publishing date into a datetime object.

        :param pubdate: date and time string
        :param human_time: string uses human slang ("4 hours ago")
        :param timezone: use a different timezone ("US/Eastern")

        :keyword dayfirst: Interpret the first value as the day
        :keyword yearfirst: Interpret the first value as the year

        :returns: a datetime object or None
        """
        now_alias = ('right now', 'just now', 'now')

        df = kwargs.pop('dayfirst', False)
        yf = kwargs.pop('yearfirst', False)

        # This can happen from time to time
        if pubdate is None:
            log.debug('Skipping invalid publishing date.')
            return

        try:
            if human_time:
                if pubdate.lower() in now_alias:
                    seconds = 0
                else:
                    match = re.search(r'(?P<time>\d+\W*\w+)', pubdate)
                    seconds = parse(match.group('time'))
                return datetime.now(tz.tzlocal()) - timedelta(seconds=seconds)

            dt = parser.parse(pubdate, dayfirst=df, yearfirst=yf, fuzzy=True)
            # Always make UTC aware if naive
            if dt.tzinfo is None or dt.tzinfo.utcoffset(dt) is None:
                dt = dt.replace(tzinfo=tz.gettz('UTC'))
            if timezone:
                dt = dt.astimezone(tz.gettz(timezone))
            return dt

        except (AttributeError, TypeError, ValueError):
            log.exception('Failed parsing publishing date: {0}', pubdate)

    def _get_result(self, episodes=None):
        """Get result."""
        return SearchResult(episodes)

    def _get_episode_search_strings(self, episode, add_string=''):
        """Get episode search strings."""
        if not episode:
            return []

        search_string = {
            'Episode': []
        }

        all_possible_show_names = episode.series.get_all_possible_names()
        if episode.scene_season:
            all_possible_show_names = all_possible_show_names.union(episode.series.get_all_possible_names(season=episode.scene_season))

        for show_name in all_possible_show_names:
            episode_string = show_name + self.search_separator
            episode_string_fallback = None

            if episode.series.air_by_date:
                episode_string += str(episode.airdate).replace('-', ' ')
            elif episode.series.sports:
                episode_string += str(episode.airdate).replace('-', ' ')
                episode_string += ('|', ' ')[len(self.proper_strings) > 1]
                episode_string += episode.airdate.strftime('%b')
            elif episode.series.anime:
                # If the showname is a season scene exception, we want to use the indexer episode number.
                if (episode.scene_season > 1 and
                        show_name in get_scene_exceptions(episode.series.indexerid,
                                                          episode.series.indexer,
                                                          episode.scene_season)):
                    # This is apparently a season exception, let's use the scene_episode instead of absolute
                    ep = episode.scene_episode
                else:
                    ep = episode.scene_absolute_number
                episode_string_fallback = episode_string + '{episode:0>3}'.format(episode=ep)
                episode_string += '{episode:0>2}'.format(episode=ep)
            else:
                episode_string += config.naming_ep_type[2] % {
                    'seasonnumber': episode.scene_season,
                    'episodenumber': episode.scene_episode,
                }

            if add_string:
                episode_string += self.search_separator + add_string
                if episode_string_fallback:
                    episode_string_fallback += self.search_separator + add_string

            search_string['Episode'].append(episode_string.strip())
            if episode_string_fallback:
                search_string['Episode'].append(episode_string_fallback.strip())

        return [search_string]

    def _get_tvdb_id(self):
        """Return the tvdb id if the shows indexer is tvdb. If not, try to use the externals to get it."""
        if not self.show:
            return None
        return self.show.indexerid if self.show.indexer == INDEXER_TVDBV2 else self.show.externals.get('tvdb_id')

    def _get_season_search_strings(self, episode):
        search_string = {
            'Season': []
        }

        for show_name in episode.series.get_all_possible_names(season=episode.scene_season):
            episode_string = show_name + self.search_separator

            if episode.series.air_by_date or episode.series.sports:
                search_string['Season'].append(episode_string + str(episode.airdate).split('-')[0])
            elif episode.series.anime:
                search_string['Season'].append(episode_string + 'Season')
            else:
                for season_template in self.season_templates:
                    templated_episode_string = episode_string + season_template.format(season=episode.scene_season)
                    search_string['Season'].append(templated_episode_string.strip())

        return [search_string]

    def _get_size(self, item):
        """Return default size."""
        return -1

    def _get_storage_dir(self):
        """Return storage dir."""
        return ''

    def _get_result_info(self, item):
        """Return default seeders and leechers."""
        return -1, -1

    def _get_pubdate(self, item):
        """Return publish date of the item.

        If provider doesnt have _get_pubdate function this will be used
        """
        return None

    def _get_title_and_url(self, item):
        """Return title and url from result."""
        if not item:
            return '', ''

        title = item.get('title', '')
        url = item.get('link', '')

        if title:
            title = title.replace(' ', '.')
        else:
            title = ''

        if url:
            url = url.replace('&amp;', '&').replace('%26tr%3D', '&tr=')
        else:
            url = ''

        return title, url

    def _make_url(self, result):
        """Return url if result is a magnet link."""
        if not result:
            return '', ''

        urls = []
        filename = ''

        if result.url.startswith('magnet:'):
            try:
                info_hash = re.findall(r'urn:btih:([\w]{32,40})', result.url)[0].upper()

                try:
                    torrent_name = re.findall('dn=([^&]+)', result.url)[0]
                except Exception:
                    torrent_name = 'NO_DOWNLOAD_NAME'

                if len(info_hash) == 32:
                    info_hash = b16encode(b32decode(info_hash)).upper()

                if not info_hash:
                    log.error('Unable to extract torrent hash from magnet: {0}', result.url)
                    return urls, filename

                urls = [x.format(info_hash=info_hash, torrent_name=torrent_name) for x in self.bt_cache_urls]
                shuffle(urls)
            except Exception:
                log.error('Unable to extract torrent hash or name from magnet: {0}', result.url)
                return urls, filename
        else:
            urls = [result.url]

        result_name = sanitize_filename(result.name)

        # Some NZB providers (e.g. Jackett) can also download torrents
        if (result.url.endswith(GenericProvider.TORRENT) or
                result.url.startswith('magnet:')) and self.provider_type == GenericProvider.NZB:
            filename = join(app.TORRENT_DIR, result_name + '.torrent')
        else:
            filename = join(self._get_storage_dir(), result_name + '.' + self.provider_type)

        return urls, filename

    def _verify_download(self, file_name=None):
        return True

    @property
    def recent_results(self):
        """Return recent RSS results from provier."""
        return recent_results.get(self.get_id(), [])

    @recent_results.setter
    def recent_results(self, items):
        """Set recent results from provider."""
        if not recent_results.get(self.get_id()):
            recent_results.update({self.get_id(): []})
        if items:
            add_to_list = []
            for item in items:
                if item['link'] not in {cache_item['link'] for cache_item in recent_results[self.get_id()]}:
                    add_to_list += [item]
            results = add_to_list + recent_results[self.get_id()]
            recent_results[self.get_id()] = results[:self.max_recent_items]

    def add_cookies_from_ui(self):
        """
        Add the cookies configured from UI to the providers requests session.

        :return: A dict with the the keys result as bool and message as string
        """
        # Added exception for rss torrent providers, as for them adding cookies initial should be optional.
        from medusa.providers.torrent.rss.rsstorrent import TorrentRssProvider
        if isinstance(self, TorrentRssProvider) and not self.cookies:
            return {'result': True,
                    'message': 'This is a TorrentRss provider without any cookies provided. '
                               'Cookies for this provider are considered optional.'}

        # This is the generic attribute used to manually add cookies for provider authentication
        if not self.enable_cookies:
            return {'result': False,
                    'message': 'Adding cookies is not supported for provider: {0}'.format(self.name)}

        if not self.cookies:
            return {'result': False,
                    'message': 'No Cookies added from ui for provider: {0}'.format(self.name)}

        cookie_validator = re.compile(r'^([\w%]+=[\w%]+)(;[\w%]+=[\w%]+)*$')
        if not cookie_validator.match(self.cookies):
            ui.notifications.message(
                'Failed to validate cookie for provider {provider}'.format(provider=self.name),
                'Cookie is not correctly formatted: {0}'.format(self.cookies))
            return {'result': False,
                    'message': 'Cookie is not correctly formatted: {0}'.format(self.cookies)}

        if not all(req_cookie in [x.rsplit('=', 1)[0] for x in self.cookies.split(';')]
                   for req_cookie in self.required_cookies):
            return {
                'result': False,
                'message': "You haven't configured the requied cookies. Please login at {provider_url}, "
                           "and make sure you have copied the following cookies: {required_cookies!r}"
                           .format(provider_url=self.name, required_cookies=self.required_cookies)
            }

        # cookie_validator got at least one cookie key/value pair, let's return success
        add_dict_to_cookiejar(self.session.cookies, dict(x.rsplit('=', 1) for x in self.cookies.split(';')))
        return {'result': True,
                'message': ''}

    def check_required_cookies(self):
        """
        Check if we have the required cookies in the requests sessions object.

        Meaning that we've already successfully authenticated once, and we don't need to go through this again.
        Note! This doesn't mean the cookies are correct!
        """
        if not hasattr(self, 'required_cookies'):
            # A reminder for the developer, implementing cookie based authentication.
            log.error(
                'You need to configure the required_cookies attribute, for the provider: {provider}',
                {'provider': self.name}
            )
            return False
        return all(dict_from_cookiejar(self.session.cookies).get(cookie) for cookie in self.required_cookies)

    def cookie_login(self, check_login_text, check_url=None):
        """
        Check the response for text that indicates a login prompt.

        In that case, the cookie authentication was not successful.
        :param check_login_text: A string that's visible when the authentication failed.
        :param check_url: The url to use to test the login with cookies. By default the providers home page is used.

        :return: False when authentication was not successful. True if successful.
        """
        check_url = check_url or self.url

        if self.check_required_cookies():
            # All required cookies have been found within the current session, we don't need to go through this again.
            return True

        if self.cookies:
            result = self.add_cookies_from_ui()
            if not result['result']:
                ui.notifications.message(result['message'])
                log.warning(result['message'])
                return False
        else:
            log.warning('Failed to login, you will need to add your cookies in the provider settings')
            ui.notifications.error('Failed to auth with {provider}'.format(provider=self.name),
                                   'You will need to add your cookies in the provider settings')
            return False

        response = self.session.get(check_url)
        if not response or any([not (response.text and response.status_code == 200),
                                check_login_text.lower() in response.text.lower()]):
            log.warning('Please configure the required cookies for this provider. Check your provider settings')
            ui.notifications.error('Wrong cookies for {provider}'.format(provider=self.name),
                                   'Check your provider settings')
            self.session.cookies.clear()
            return False
        else:
            return True

    def __str__(self):
        """Return provider name and provider type."""
        return '{provider_name} ({provider_type})'.format(provider_name=self.name, provider_type=self.provider_type)

    def __unicode__(self):
        """Return provider name and provider type."""
        return '{provider_name} ({provider_type})'.format(provider_name=self.name, provider_type=self.provider_type)<|MERGE_RESOLUTION|>--- conflicted
+++ resolved
@@ -188,11 +188,10 @@
         return results
 
     def remove_duplicate_urls(self, items):
-        items_list_without_dups = []
-        for item in items:
-            if item['link'] not in [_['link'] for _ in items_list_without_dups]:
-                items_list_without_dups.append(item)
-        return items
+        OrderedDict(
+            (item['link'], item)
+            for item in items
+        ).values()
 
     def find_search_results(self, show, episodes, search_mode, forced_search=False, download_current_quality=False,
                             manual_search=False, manual_search_type='episode'):
@@ -235,16 +234,7 @@
         if len(results) == len(episodes):
             return results
 
-<<<<<<< HEAD
-        if items_list:
-            # Remove duplicate items
-            items_list = self.remove_duplicate_urls(items_list)
-=======
-        # Remove duplicate items using 'link' as primary key
-        unique_items = OrderedDict(
-            (item['link'], item)
-            for item in items_list
-        ).values()
+        unique_items = self.remove_duplicate_urls(items_list)
         log.debug('Found {0} unique items', len(unique_items))
 
         # categorize the items into lists by quality
@@ -252,7 +242,6 @@
         for item in unique_items:
             quality = self.get_quality(item, anime=show.is_anime)
             categorized_items[quality].append(item)
->>>>>>> 87a4849a
 
         # sort qualities in descending order
         sorted_qualities = sorted(categorized_items, reverse=True)
